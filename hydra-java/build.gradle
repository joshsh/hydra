plugins {
    id 'antlr'
    id 'maven-publish'
    id 'signing'
}

apply plugin: 'antlr'

dependencies {
    antlr 'org.antlr:antlr4:4.13.2'

<<<<<<< HEAD
    api 'org.apache.commons:commons-text:1.10.0'
    api 'com.cedarsoftware:json-io:4.14.1'
    api 'org.eclipse.rdf4j:rdf4j-rio-ntriples:3.7.7'

    // Note: these are currently "main" dependencies rather than "test" dependencies due to reusable test utilities.
    //       These will likely be broken out into a separate module in the future.
    api platform('org.junit:junit-bom:5.9.2')
    api 'org.junit.jupiter:junit-jupiter'
    api 'org.junit.jupiter:junit-jupiter-params:5.9.2'
=======
    api group: 'org.apache.commons', name: 'commons-text', version: '1.10.0'
    api group: 'com.cedarsoftware', name: 'json-io', version: '4.14.1'
    api group: 'org.eclipse.rdf4j', name: 'rdf4j-rio-ntriples', version: rdf4jVersion

    // Note: these are currently "main" dependencies rather than "test" dependencies due to reusable test utilities.
    //       These will likely be broken out into a separate module in the future.
    api(platform(group: 'org.junit', name: 'junit-bom', version: junitVersion))
    api('org.junit.jupiter:junit-jupiter')
    api group: 'org.junit.jupiter', name: 'junit-jupiter-params', version: junitVersion
>>>>>>> 54fd2c3c

    testImplementation 'org.apache.commons:commons-csv:1.10.0'
}

// Avoid duplicate MapperBase.java
tasks.named('sourcesJar') {
    duplicatesStrategy = DuplicatesStrategy.INCLUDE
    dependsOn generateGrammarSource // Ensure grammar is generated before sourcesJar
}

generateGrammarSource {
    arguments += ["-package", "org.neo4j"]
    arguments += ["-visitor"]
    arguments += ["-no-listener"]
}

compileJava {
    dependsOn generateGrammarSource
}

publishing {
    publications {
        mavenJava(MavenPublication) {
            from(components.java)

            pom {
                name = 'hydra-java'
                description = 'Java implementation of the Hydra language'
                url = 'https://github.com/CategoricalData/hydra'
                licenses {
                    license {
                        name = 'The Apache License, Version 2.0'
                        url = 'http://www.apache.org/licenses/LICENSE-2.0.txt'
                    }
                }
                developers {
                    developer {
                        id = 'joshsh'
                        name = 'Joshua Shinavier'
                        email = 'josh@fortytwo.net'
                    }
                }
                scm {
                    url = 'https://github.com/CategoricalData/hydra'
                    connection = 'scm:git://github.com/ConnectedData/hydra.git'
                    developerConnection = 'scm:git://github.com/CategoricalData/hydra.git'
                }
            }
        }
    }
}

signing {
    sign publishing.publications.mavenJava
}<|MERGE_RESOLUTION|>--- conflicted
+++ resolved
@@ -9,17 +9,6 @@
 dependencies {
     antlr 'org.antlr:antlr4:4.13.2'
 
-<<<<<<< HEAD
-    api 'org.apache.commons:commons-text:1.10.0'
-    api 'com.cedarsoftware:json-io:4.14.1'
-    api 'org.eclipse.rdf4j:rdf4j-rio-ntriples:3.7.7'
-
-    // Note: these are currently "main" dependencies rather than "test" dependencies due to reusable test utilities.
-    //       These will likely be broken out into a separate module in the future.
-    api platform('org.junit:junit-bom:5.9.2')
-    api 'org.junit.jupiter:junit-jupiter'
-    api 'org.junit.jupiter:junit-jupiter-params:5.9.2'
-=======
     api group: 'org.apache.commons', name: 'commons-text', version: '1.10.0'
     api group: 'com.cedarsoftware', name: 'json-io', version: '4.14.1'
     api group: 'org.eclipse.rdf4j', name: 'rdf4j-rio-ntriples', version: rdf4jVersion
@@ -29,7 +18,6 @@
     api(platform(group: 'org.junit', name: 'junit-bom', version: junitVersion))
     api('org.junit.jupiter:junit-jupiter')
     api group: 'org.junit.jupiter', name: 'junit-jupiter-params', version: junitVersion
->>>>>>> 54fd2c3c
 
     testImplementation 'org.apache.commons:commons-csv:1.10.0'
 }
