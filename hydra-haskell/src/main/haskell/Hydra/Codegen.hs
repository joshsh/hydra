-- | Entry point for Hydra code generation utilities

module Hydra.Codegen (
  kernelModules,
  langModules,
  mainModules,
  testModules,
  writeHaskell,
  writeJava,
  writePdl,
  writeScala,
  writeYaml,
) where

import Hydra.Kernel
import Hydra.Dsl.Annotations
import qualified Hydra.Langs.Haskell.Coder as Haskell
import qualified Hydra.Langs.Java.Coder as Java
import qualified Hydra.Langs.Pegasus.Coder as PDL
import qualified Hydra.Langs.Scala.Coder as Scala
import qualified Hydra.Langs.Yaml.Modules as Yaml

import Hydra.Sources.Printing
import Hydra.Sources.Basics
import Hydra.Sources.Compute
import Hydra.Sources.Core
import Hydra.Sources.Langs.Avro.Schema
import Hydra.Sources.Langs.Graphql.Syntax
import Hydra.Sources.Langs.Haskell.Ast
import Hydra.Sources.Langs.Java.Syntax
import Hydra.Sources.Langs.Json.Model
import Hydra.Sources.Langs.Owl.Syntax
import Hydra.Sources.Langs.Parquet.Format
import Hydra.Sources.Langs.Pegasus.Pdl
import Hydra.Sources.Langs.Protobuf.Any
import Hydra.Sources.Langs.Protobuf.SourceContext
import Hydra.Sources.Langs.Protobuf.Type
import Hydra.Sources.Langs.Rdf.Syntax
import Hydra.Sources.Langs.RelationalModel
import Hydra.Sources.Langs.Scala.Meta
import Hydra.Sources.Langs.Shacl.Model
import Hydra.Sources.Langs.Shex.Syntax
import Hydra.Sources.Langs.Sql.Ansi
import Hydra.Sources.Langs.Tinkerpop.Features
import Hydra.Sources.Langs.Tinkerpop.Typed
import Hydra.Sources.Langs.Tinkerpop.V3
import Hydra.Sources.Langs.Xml.Schema
import Hydra.Sources.Langs.Yaml.Model
import Hydra.Sources.Grammar
import Hydra.Sources.Libraries
import Hydra.Sources.Coders
import Hydra.Sources.Graph
import Hydra.Sources.Mantle
import Hydra.Sources.Module
import Hydra.Sources.Workflow
import Hydra.Sources.Phantoms
import Hydra.Sources.Ast
import Hydra.Sources.Testing
import Hydra.Sources.Test.TestSuite

import qualified Control.Monad as CM
import qualified System.FilePath as FP
import qualified Data.List as L
import qualified Data.Map as M
import qualified System.Directory as SD
import qualified Data.Maybe as Y


addDeepTypeAnnotations :: (Ord a, Show a) => Module a -> GraphFlow a (Module a)
addDeepTypeAnnotations mod = do
    els <- CM.mapM annotateElementWithTypes $ moduleElements mod
    return $ mod {moduleElements = els}

<<<<<<< HEAD
assignSchemas :: (Ord m, Show m) => Bool -> Module m -> GraphFlow m (Module m)
=======
allModules :: [Module Kv]
allModules = coreModules ++ utilModules ++ extModules

assignSchemas :: (Ord a, Show a) => Bool -> Module a -> GraphFlow a (Module a)
>>>>>>> 8ff69b0e
assignSchemas doInfer mod = do
    cx <- getState
    els <- CM.mapM (annotate cx) $ moduleElements mod
    return $ mod {moduleElements = els}
  where
    annotate cx el = do
      typ <- findType cx (elementData el)
      case typ of
        Nothing -> if doInfer
          then do
            t <- typeSchemeType <$> inferType (elementData el)
            return el {elementSchema = epsilonEncodeType t}
          else return el
        Just typ -> return el {elementSchema = epsilonEncodeType typ}

findType :: Graph m -> Term m -> GraphFlow m (Maybe (Type m))
findType cx term = annotationClassTermType (graphAnnotations cx) term

generateSources :: (Module Kv -> GraphFlow Kv (M.Map FilePath String)) -> [Module Kv] -> FilePath -> IO ()
generateSources printModule mods0 basePath = do
    mfiles <- runFlow hydraKernel generateFiles
    case mfiles of
      Nothing -> fail "Transformation failed"
      Just files -> mapM_ writePair files
  where
    generateFiles = do
      withTrace "generate files" $ do
        mods1 <- CM.mapM (assignSchemas False) mods0
        withState (modulesToGraph mods1) $ do
          mods2 <- CM.mapM addDeepTypeAnnotations mods1
          maps <- CM.mapM printModule mods2
          return $ L.concat (M.toList <$> maps)

    writePair (path, s) = do
      let fullPath = FP.combine basePath path
      SD.createDirectoryIfMissing True $ FP.takeDirectory fullPath
      writeFile fullPath s

hydraKernel :: Graph Kv
hydraKernel = elementsToGraph bootstrapGraph Nothing $ L.concatMap moduleElements [hydraCoreModule, hydraMantleModule, hydraModuleModule, hydraTestingModule]

kernelModules :: [Module Kv]
kernelModules = [
  adapterUtilsModule,
  codetreeAstModule,
  haskellAstModule,
  hydraBasicsModule,
  hydraCodersModule,
  hydraCoreModule,
  hydraComputeModule,
  hydraGraphModule,
  hydraMantleModule,
  hydraModuleModule,
  hydraGrammarModule,
  hydraTestingModule,
  hydraWorkflowModule,
--  hydraMonadsModule,
  hydraPhantomsModule,
  jsonModelModule]

langModules :: [Module Kv]
langModules = [
  avroSchemaModule,
  graphqlSyntaxModule,
  javaSyntaxModule,
  owlSyntaxModule,
  parquetFormatModule,
  pegasusPdlModule,
  protobufAnyModule,
  protobufSourceContextModule,
  protobufTypeModule,
  rdfSyntaxModule,
  relationalModelModule,
  scalaMetaModule,
  shaclModelModule,
  shexSyntaxModule,
  sqlModule,
  tinkerpopFeaturesModule,
  tinkerpopTypedModule,
  tinkerpopV3Module,
  xmlSchemaModule,
  yamlModelModule]

<<<<<<< HEAD
mainModules :: [Module Kv]
mainModules = kernelModules ++ langModules
=======
findType :: Graph a -> Term a -> GraphFlow a (Maybe (Type a))
findType cx term = annotationClassTermType (graphAnnotations cx) term

generateSources :: (Module Kv -> GraphFlow Kv (M.Map FilePath String)) -> [Module Kv] -> FilePath -> IO ()
generateSources printModule mods0 basePath = do
    mfiles <- runFlow hydraKernel generateFiles
    case mfiles of
      Nothing -> fail "Transformation failed"
      Just files -> mapM_ writePair files
  where
    generateFiles = do
      withTrace "generate files" $ do
        mods1 <- CM.mapM (assignSchemas False) mods0
        withState (modulesToGraph mods1) $ do
          mods2 <- CM.mapM addDeepTypeAnnotations mods1
          maps <- CM.mapM printModule mods2
          return $ L.concat (M.toList <$> maps)

    writePair (path, s) = do
      let fullPath = FP.combine basePath path
      SD.createDirectoryIfMissing True $ FP.takeDirectory fullPath
      writeFile fullPath s

hydraKernel :: Graph Kv
hydraKernel = elementsToGraph bootstrapGraph Nothing $ L.concatMap moduleElements [hydraCoreModule, hydraMantleModule, hydraModuleModule]
>>>>>>> 8ff69b0e

modulesToGraph :: [Module Kv] -> Graph Kv
modulesToGraph mods = elementsToGraph hydraKernel (Just hydraKernel) elements
  where
    elements = L.concat (moduleElements <$> allModules)
    allModules = L.concat (close <$> mods)
      where
        close mod = mod:(L.concat (close <$> moduleDependencies mod))

printTrace :: Bool -> Trace -> IO ()
printTrace isError t = do
  CM.unless (L.null $ traceMessages t) $ do
      putStrLn $ if isError then "Flow failed. Messages:" else "Messages:"
      putStrLn $ indentLines $ traceSummary t

runFlow :: s -> Flow s a -> IO (Maybe a)
runFlow cx f = do
  let FlowState v _ t = unFlow f cx emptyTrace
  printTrace (Y.isNothing v) t
  return v

testModules :: [Module Kv]
testModules = [
  testSuiteModule]

writeHaskell :: [Module Kv] -> FilePath -> IO ()
writeHaskell = generateSources Haskell.printModule

writeJava :: [Module Kv] -> FP.FilePath -> IO ()
writeJava = generateSources Java.printModule

writePdl :: [Module Kv] -> FP.FilePath -> IO ()
writePdl = generateSources PDL.printModule

writeScala :: [Module Kv] -> FP.FilePath -> IO ()
writeScala = generateSources Scala.printModule

writeYaml :: [Module Kv] -> FP.FilePath -> IO ()
writeYaml = generateSources Yaml.printModule<|MERGE_RESOLUTION|>--- conflicted
+++ resolved
@@ -71,14 +71,10 @@
     els <- CM.mapM annotateElementWithTypes $ moduleElements mod
     return $ mod {moduleElements = els}
 
-<<<<<<< HEAD
-assignSchemas :: (Ord m, Show m) => Bool -> Module m -> GraphFlow m (Module m)
-=======
 allModules :: [Module Kv]
 allModules = coreModules ++ utilModules ++ extModules
 
 assignSchemas :: (Ord a, Show a) => Bool -> Module a -> GraphFlow a (Module a)
->>>>>>> 8ff69b0e
 assignSchemas doInfer mod = do
     cx <- getState
     els <- CM.mapM (annotate cx) $ moduleElements mod
@@ -94,7 +90,46 @@
           else return el
         Just typ -> return el {elementSchema = epsilonEncodeType typ}
 
-findType :: Graph m -> Term m -> GraphFlow m (Maybe (Type m))
+coreModules :: [Module Kv]
+coreModules = [
+  codetreeAstModule,
+  haskellAstModule,
+  hydraCodersModule,
+  hydraCoreModule,
+  hydraComputeModule,
+  hydraGraphModule,
+  hydraMantleModule,
+  hydraModuleModule,
+  hydraGrammarModule,
+  hydraWorkflowModule,
+--  hydraMonadsModule,
+  hydraPhantomsModule,
+  jsonModelModule]
+
+extModules :: [Module Kv]
+extModules = [
+  avroSchemaModule,
+  graphqlSyntaxModule,
+  javaSyntaxModule,
+  owlSyntaxModule,
+  parquetFormatModule,
+  pegasusPdlModule,
+  protobufAnyModule,
+  protobufSourceContextModule,
+  protobufTypeModule,
+  rdfSyntaxModule,
+  relationalModelModule,
+  scalaMetaModule,
+  shaclModelModule,
+  shexSyntaxModule,
+  sqlModule,
+  tinkerpopFeaturesModule,
+  tinkerpopTypedModule,
+  tinkerpopV3Module,
+  xmlSchemaModule,
+  yamlModelModule]
+
+findType :: Graph a -> Term a -> GraphFlow a (Maybe (Type a))
 findType cx term = annotationClassTermType (graphAnnotations cx) term
 
 generateSources :: (Module Kv -> GraphFlow Kv (M.Map FilePath String)) -> [Module Kv] -> FilePath -> IO ()
@@ -162,36 +197,8 @@
   xmlSchemaModule,
   yamlModelModule]
 
-<<<<<<< HEAD
 mainModules :: [Module Kv]
 mainModules = kernelModules ++ langModules
-=======
-findType :: Graph a -> Term a -> GraphFlow a (Maybe (Type a))
-findType cx term = annotationClassTermType (graphAnnotations cx) term
-
-generateSources :: (Module Kv -> GraphFlow Kv (M.Map FilePath String)) -> [Module Kv] -> FilePath -> IO ()
-generateSources printModule mods0 basePath = do
-    mfiles <- runFlow hydraKernel generateFiles
-    case mfiles of
-      Nothing -> fail "Transformation failed"
-      Just files -> mapM_ writePair files
-  where
-    generateFiles = do
-      withTrace "generate files" $ do
-        mods1 <- CM.mapM (assignSchemas False) mods0
-        withState (modulesToGraph mods1) $ do
-          mods2 <- CM.mapM addDeepTypeAnnotations mods1
-          maps <- CM.mapM printModule mods2
-          return $ L.concat (M.toList <$> maps)
-
-    writePair (path, s) = do
-      let fullPath = FP.combine basePath path
-      SD.createDirectoryIfMissing True $ FP.takeDirectory fullPath
-      writeFile fullPath s
-
-hydraKernel :: Graph Kv
-hydraKernel = elementsToGraph bootstrapGraph Nothing $ L.concatMap moduleElements [hydraCoreModule, hydraMantleModule, hydraModuleModule]
->>>>>>> 8ff69b0e
 
 modulesToGraph :: [Module Kv] -> Graph Kv
 modulesToGraph mods = elementsToGraph hydraKernel (Just hydraKernel) elements
@@ -217,6 +224,11 @@
 testModules = [
   testSuiteModule]
 
+utilModules :: [Module Kv]
+utilModules = [
+  adapterUtilsModule,
+  hydraBasicsModule]
+
 writeHaskell :: [Module Kv] -> FilePath -> IO ()
 writeHaskell = generateSources Haskell.printModule
 
