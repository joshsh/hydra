-- | Entry point for Hydra code generation utilities

module Hydra.Codegen (
  hydraKernel,
  kernelModules,
  langModules,
  mainModules,
  modulesToGraph,
  testModules,
  writeHaskell,
  writeJava,
  writePdl,
  writeScala,
  writeYaml,
) where

import Hydra.Kernel
import Hydra.Dsl.Annotations
import qualified Hydra.Langs.Haskell.Coder as Haskell
import qualified Hydra.Langs.Java.Coder as Java
import qualified Hydra.Langs.Json.Coder as Json
import qualified Hydra.Langs.Pegasus.Coder as PDL
import qualified Hydra.Langs.Scala.Coder as Scala
import qualified Hydra.Langs.Yaml.Modules as Yaml

import Hydra.Sources.Ast
import Hydra.Sources.Basics
import Hydra.Sources.Coders
import Hydra.Sources.Compute
import Hydra.Sources.Constraints
import Hydra.Sources.Core
import Hydra.Sources.Grammar
import Hydra.Sources.Graph
import Hydra.Sources.Langs.Avro.Schema
import Hydra.Sources.Langs.Graphql.Syntax
import Hydra.Sources.Langs.Haskell.Ast
import Hydra.Sources.Langs.Java.Syntax
import Hydra.Sources.Langs.Json.Model
import Hydra.Sources.Langs.Owl.Syntax
import Hydra.Sources.Langs.Parquet.Format
import Hydra.Sources.Langs.Pegasus.Pdl
import Hydra.Sources.Langs.Protobuf.Any
import Hydra.Sources.Langs.Protobuf.SourceContext
import Hydra.Sources.Langs.Protobuf.Type
import Hydra.Sources.Langs.Rdf.Syntax
import Hydra.Sources.Langs.RelationalModel
import Hydra.Sources.Langs.Scala.Meta
import Hydra.Sources.Langs.Shacl.Model
import Hydra.Sources.Langs.Shex.Syntax
import Hydra.Sources.Langs.Sql.Ansi
import Hydra.Sources.Langs.Tinkerpop.Features
import Hydra.Sources.Langs.Tinkerpop.Types
import Hydra.Sources.Langs.Tinkerpop.V3
import Hydra.Sources.Langs.Xml.Schema
import Hydra.Sources.Langs.Yaml.Model
import Hydra.Sources.Libraries
import Hydra.Sources.Mantle
import Hydra.Sources.Module
import Hydra.Sources.Phantoms
import Hydra.Sources.Printing
import Hydra.Sources.Query
import Hydra.Sources.Test.TestSuite
import Hydra.Sources.Testing
import Hydra.Sources.Workflow

import qualified Control.Monad as CM
import qualified System.FilePath as FP
import qualified Data.List as L
import qualified Data.Map as M
import qualified System.Directory as SD
import qualified Data.Maybe as Y


assignSchemas :: (Ord a, Show a) => Module a -> GraphFlow a (Module a)
assignSchemas mod = do
    g <- getState
    els <- CM.mapM (annotate g) $ moduleElements mod
    return $ mod {moduleElements = els}
  where
    annotate g el = do
      typ <- findType g (elementData el)
      case typ of
        Nothing -> return el
        Just typ -> return el {elementSchema = epsilonEncodeType typ}

coreModules :: [Module Kv]
coreModules = [
  hydraAstModule,
  haskellAstModule,
  hydraCodersModule,
  hydraCoreModule,
  hydraComputeModule,
  hydraGraphModule,
  hydraMantleModule,
  hydraModuleModule,
  hydraGrammarModule,
  hydraWorkflowModule,
--  hydraMonadsModule,
  hydraPhantomsModule,
  jsonModelModule]

findType :: Graph a -> Term a -> GraphFlow a (Maybe (Type a))
findType cx term = annotationClassTermType (graphAnnotations cx) term

generateSources :: (Module Kv -> GraphFlow Kv (M.Map FilePath String)) -> [Module Kv] -> FilePath -> IO ()
generateSources printModule mods0 basePath = do
    mfiles <- runFlow hydraKernel generateFiles
    case mfiles of
      Nothing -> fail "Transformation failed"
      Just files -> mapM_ writePair files
  where
    generateFiles = do
      withTrace "generate files" $ do
        mods1 <- CM.mapM assignSchemas mods0
        withState (modulesToGraph mods1) $ do
          g' <- annotateGraphWithTypes
          withState g' $ do
              let mods2 = refreshModule (graphElements g') <$> mods1
              maps <- CM.mapM forModule mods2
              return $ L.concat (M.toList <$> maps)
            where
              refreshModule els mod = mod {
                moduleElements = Y.catMaybes ((\e -> M.lookup (elementName e) els) <$> moduleElements mod)}

    writePair (path, s) = do
      let fullPath = FP.combine basePath path
      SD.createDirectoryIfMissing True $ FP.takeDirectory fullPath
      writeFile fullPath s

    forModule mod = withTrace ("module " ++ unNamespace (moduleNamespace mod)) $ printModule mod

-- Note: currently a subset of the kernel, as the other modules are not yet needed in the runtime environment
hydraKernel :: Graph Kv
hydraKernel = elementsToGraph bootstrapGraph Nothing $ L.concatMap moduleElements [
  hydraCoreModule,
  hydraGraphModule,
  hydraMantleModule,
  hydraModuleModule,
  hydraTestingModule]

kernelModules :: [Module Kv]
kernelModules = [
<<<<<<< HEAD
  hydraPrintingModule,
  hydraAstModule,
  haskellAstModule,
=======
  hydraAstModule,
>>>>>>> 8085361a
  hydraBasicsModule,
  hydraCodersModule,
  hydraCoreModule,
  hydraComputeModule,
  hydraConstraintsModule,
  hydraGrammarModule,
  hydraGraphModule,
  hydraMantleModule,
  hydraModuleModule,
--  hydraMonadsModule,
  hydraPhantomsModule,
  hydraPrintingModule,
  hydraQueryModule,
  hydraTestingModule,
  hydraWorkflowModule,
  jsonModelModule] -- JSON module is part of the kernel, despite being an external language; JSON support is built in to Hydra

langModules :: [Module Kv]
langModules = [
  avroSchemaModule,
  graphqlSyntaxModule,
  haskellAstModule,
  javaSyntaxModule,
  owlSyntaxModule,
  parquetFormatModule,
  pegasusPdlModule,
  protobufAnyModule,
  protobufSourceContextModule,
  protobufTypeModule,
  rdfSyntaxModule,
  relationalModelModule,
  scalaMetaModule,
  shaclModelModule,
  shexSyntaxModule,
  sqlModule,
  tinkerpopFeaturesModule,
  tinkerpopTypesModule,
  tinkerpopV3Module,
  xmlSchemaModule,
  yamlModelModule]

mainModules :: [Module Kv]
mainModules = kernelModules ++ langModules

modulesToGraph :: [Module Kv] -> Graph Kv
modulesToGraph mods = elementsToGraph hydraKernel (Just hydraKernel) elements
  where
    elements = L.concat (moduleElements <$> modules)
    modules = L.concat (close <$> mods)
      where
        close mod = mod:(L.concat (close <$> moduleDependencies mod))

printTrace :: Bool -> Trace -> IO ()
printTrace isError t = do
  CM.unless (L.null $ traceMessages t) $ do
      putStrLn $ if isError then "Flow failed. Messages:" else "Messages:"
      putStrLn $ indentLines $ traceSummary t

runFlow :: s -> Flow s a -> IO (Maybe a)
runFlow cx f = do
  let FlowState v _ t = unFlow f cx emptyTrace
  printTrace (Y.isNothing v) t
  return v

testModules :: [Module Kv]
testModules = [
  testSuiteModule]

utilModules :: [Module Kv]
utilModules = [
  hydraPrintingModule,
  hydraBasicsModule]

writeHaskell :: [Module Kv] -> FilePath -> IO ()
writeHaskell = generateSources Haskell.printModule

writeJava :: [Module Kv] -> FP.FilePath -> IO ()
writeJava = generateSources Java.printModule

-- writeJson :: [Module Kv] -> FP.FilePath -> IO ()
-- writeJson = generateSources Json.printModule

writePdl :: [Module Kv] -> FP.FilePath -> IO ()
writePdl = generateSources PDL.printModule

writeScala :: [Module Kv] -> FP.FilePath -> IO ()
writeScala = generateSources Scala.printModule

writeYaml :: [Module Kv] -> FP.FilePath -> IO ()
writeYaml = generateSources Yaml.printModule<|MERGE_RESOLUTION|>--- conflicted
+++ resolved
@@ -140,13 +140,7 @@
 
 kernelModules :: [Module Kv]
 kernelModules = [
-<<<<<<< HEAD
-  hydraPrintingModule,
   hydraAstModule,
-  haskellAstModule,
-=======
-  hydraAstModule,
->>>>>>> 8085361a
   hydraBasicsModule,
   hydraCodersModule,
   hydraCoreModule,
