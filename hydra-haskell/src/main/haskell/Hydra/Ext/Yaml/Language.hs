module Hydra.Ext.Yaml.Language where

import Hydra.Core
import Hydra.Adapter
import Hydra.Common
import Hydra.Evaluation

import qualified Data.Set as S


language :: Context m -> Language m
language cx = Language (LanguageName "hydra/ext/yaml") $ LanguageConstraints {
  languageConstraintsEliminationVariants = S.empty,
  languageConstraintsLiteralVariants = S.fromList [
    LiteralVariantBoolean, LiteralVariantFloat, LiteralVariantInteger, LiteralVariantString],
  languageConstraintsFloatTypes = S.fromList [FloatTypeBigfloat],
  languageConstraintsFunctionVariants = S.empty,
  languageConstraintsIntegerTypes = S.fromList [IntegerTypeBigint],
  languageConstraintsTermVariants = S.fromList [
    TermVariantLiteral,
    TermVariantList,
    TermVariantMap,
    TermVariantOptional,
    TermVariantRecord],
  languageConstraintsTypeVariants = S.fromList [
<<<<<<< HEAD
    TypeVariantAnnotated, TypeVariantLiteral, TypeVariantList, TypeVariantMap, TypeVariantOptional, TypeVariantRecord],
=======
    TypeVariantLiteral, TypeVariantList, TypeVariantMap, TypeVariantOptional, TypeVariantRecord],
>>>>>>> cb292d8a
  languageConstraintsTypes = \typ -> case stripType typ of
    TypeOptional (TypeOptional _) -> False
    _ -> True }<|MERGE_RESOLUTION|>--- conflicted
+++ resolved
@@ -23,11 +23,7 @@
     TermVariantOptional,
     TermVariantRecord],
   languageConstraintsTypeVariants = S.fromList [
-<<<<<<< HEAD
-    TypeVariantAnnotated, TypeVariantLiteral, TypeVariantList, TypeVariantMap, TypeVariantOptional, TypeVariantRecord],
-=======
     TypeVariantLiteral, TypeVariantList, TypeVariantMap, TypeVariantOptional, TypeVariantRecord],
->>>>>>> cb292d8a
   languageConstraintsTypes = \typ -> case stripType typ of
     TypeOptional (TypeOptional _) -> False
     _ -> True }