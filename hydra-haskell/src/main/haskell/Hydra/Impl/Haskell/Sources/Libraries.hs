module Hydra.Impl.Haskell.Sources.Libraries where

import Hydra.Basics
import Hydra.Core
import Hydra.Graph
import Hydra.Evaluation
import Hydra.Impl.Haskell.Dsl.Prims as Prims
import qualified Hydra.Impl.Haskell.Dsl.Terms as Terms
import qualified Hydra.Impl.Haskell.Dsl.Types as Types

import qualified Hydra.Lib.Flows as Flows
import qualified Hydra.Lib.Lists as Lists
import qualified Hydra.Lib.Literals as Literals
import qualified Hydra.Lib.Maps as Maps
import qualified Hydra.Lib.Math as Math
import qualified Hydra.Lib.Optionals as Optionals
import qualified Hydra.Lib.Sets as Sets
import qualified Hydra.Lib.Strings as Strings


_hydra_lib_flows :: GraphName
_hydra_lib_flows = GraphName "hydra/lib/flows"

_flows_apply :: Name
_flows_apply = qname _hydra_lib_flows "apply"

_flows_bind :: Name
_flows_bind = qname _hydra_lib_flows "bind"

_flows_map :: Name
_flows_map = qname _hydra_lib_flows "map"

_flows_pure :: Name
_flows_pure = qname _hydra_lib_flows "pure"

_hydra_lib_io :: GraphName
_hydra_lib_io = GraphName "hydra/lib/io"

_io_showTerm :: Name
_io_showTerm = qname _hydra_lib_io "showTerm"

_io_showType :: Name
_io_showType = qname _hydra_lib_io "showType"

_hydra_lib_lists :: GraphName
_hydra_lib_lists = GraphName "hydra/lib/lists"

_lists_apply :: Name
_lists_apply = qname _hydra_lib_lists "apply"

_lists_bind :: Name
_lists_bind = qname _hydra_lib_lists "bind"

_lists_concat :: Name
_lists_concat = qname _hydra_lib_lists "concat"

_lists_head :: Name
_lists_head = qname _hydra_lib_lists "head"

_lists_intercalate :: Name
_lists_intercalate = qname _hydra_lib_lists "intercalate"

_lists_intersperse :: Name
_lists_intersperse = qname _hydra_lib_lists "intersperse"

_lists_last :: Name
_lists_last = qname _hydra_lib_lists "last"

_lists_length :: Name
_lists_length = qname _hydra_lib_lists "length"

_lists_map :: Name
_lists_map = qname _hydra_lib_lists "map"

_lists_pure :: Name
_lists_pure = qname _hydra_lib_lists "pure"

_hydra_lib_literals :: GraphName
_hydra_lib_literals = GraphName "hydra/lib/literals"

_literals_showInt32 :: Name
_literals_showInt32 = qname _hydra_lib_literals "showInt32"

_literals_showString :: Name
_literals_showString = qname _hydra_lib_literals "showString"

_hydra_lib_maps :: GraphName
_hydra_lib_maps = GraphName "hydra/lib/maps"

_maps_map :: Name
_maps_map = qname _hydra_lib_maps "map"

_maps_size :: Name
_maps_size = qname _hydra_lib_maps "size"

_hydra_lib_math :: GraphName
_hydra_lib_math = GraphName "hydra/lib/math"

_math_add :: Name
_math_add = qname _hydra_lib_math "add"

_math_div :: Name
_math_div = qname _hydra_lib_math "div"

_math_mod :: Name
_math_mod = qname _hydra_lib_math "mod"

_math_mul :: Name
_math_mul = qname _hydra_lib_math "mul"

_math_neg :: Name
_math_neg = qname _hydra_lib_math "neg"

_math_rem :: Name
_math_rem = qname _hydra_lib_math "rem"

_math_sub :: Name
_math_sub = qname _hydra_lib_math "sub"

_hydra_lib_optionals :: GraphName
_hydra_lib_optionals = GraphName "hydra/lib/optionals"

_optionals_apply :: Name
_optionals_apply = qname _hydra_lib_optionals "apply"

_optionals_bind :: Name
_optionals_bind = qname _hydra_lib_optionals "bind"

_optionals_map :: Name
_optionals_map = qname _hydra_lib_optionals "map"

_optionals_pure :: Name
_optionals_pure = qname _hydra_lib_optionals "pure"

_hydra_lib_sets :: GraphName
_hydra_lib_sets = GraphName "hydra/lib/sets"

_sets_insert :: Name
_sets_insert = qname _hydra_lib_sets "add"

_sets_contains :: Name
_sets_contains = qname _hydra_lib_sets "contains"

_sets_fromList :: Name
_sets_fromList = qname _hydra_lib_sets "fromList"

_sets_isEmpty :: Name
_sets_isEmpty = qname _hydra_lib_sets "isEmpty"

_sets_map :: Name
_sets_map = qname _hydra_lib_sets "map"

_sets_remove :: Name
_sets_remove = qname _hydra_lib_sets "remove"

_sets_singleton :: Name
_sets_singleton = qname _hydra_lib_sets "pure"

_sets_size :: Name
_sets_size = qname _hydra_lib_sets "size"

_sets_toList :: Name
_sets_toList = qname _hydra_lib_sets "toList"

_hydra_lib_strings :: GraphName
_hydra_lib_strings = GraphName "hydra/lib/strings"

_strings_cat :: Name
_strings_cat = qname _hydra_lib_strings "cat"

_strings_length :: Name
_strings_length = qname _hydra_lib_strings "length"

_strings_splitOn :: Name
_strings_splitOn = qname _hydra_lib_strings "splitOn"

_strings_toLower :: Name
_strings_toLower = qname _hydra_lib_strings "toLower"

_strings_toUpper :: Name
_strings_toUpper = qname _hydra_lib_strings "toUpper"

--hydraIoPrimitives = [
<<<<<<< HEAD
--  unaryPrimitive _io_showTerm (variable "a) string
=======
--  unaryPrimitive _io_showTerm (variable "a) string 
>>>>>>> cb292d8a
--  ]

hydraLibFlowsPrimitives :: Show m => [PrimitiveFunction m]
hydraLibFlowsPrimitives = [
  binaryPrimitive _flows_apply (flow (variable "s") (function (variable "a") (variable "b"))) (flow (variable "s") (variable "a")) (flow (variable "s") (variable "b")) Flows.apply,
  binaryPrimitive _flows_bind (flow (variable "s") (variable "a")) (function (variable "a") (flow (variable "s") (variable "b"))) (flow (variable "s") (variable "b")) Flows.bind,
  binaryPrimitive _flows_map (function (variable "a") (variable "b")) (flow (variable "s") (variable "a")) (flow (variable "s") (variable "b")) Flows.map,
  unaryPrimitive _flows_pure (variable "a") (flow (variable "s") (variable "a")) Flows.pure]

hydraLibListsPrimitives :: Show m => [PrimitiveFunction m]
hydraLibListsPrimitives = [
  binaryPrimitive _lists_apply (list $ function (variable "a") (variable "b")) (list $ variable "a") (list $ variable "b") Lists.apply,
  binaryPrimitive _lists_bind (list $ variable "a") (function (variable "a") (list $ variable "b")) (list $ variable "b") Lists.bind,
  unaryPrimitive _lists_concat (list $ list $ variable "a") (list $ variable "a") Lists.concat,
  unaryPrimitive _lists_head (list $ variable "a") (variable "a") Lists.head,
  binaryPrimitive _lists_intercalate (list $ variable "a") (list $ list $ variable "a") (list $ variable "a") Lists.intercalate,
  binaryPrimitive _lists_intersperse (variable "a") (list $ variable "a") (list $ variable "a") Lists.intersperse,
  unaryPrimitive _lists_last (list $ variable "a") (variable "a") Lists.last,
  unaryPrimitive _lists_length (list $ variable "a") int32 Lists.length,
  binaryPrimitive _lists_map (function (variable "a") (variable "b")) (list $ variable "a") (list $ variable "b") Lists.map,
  unaryPrimitive _lists_pure (variable "a") (list $ variable "a") Lists.pure]

hydraLibLiteralsPrimitives :: Show m => [PrimitiveFunction m]
hydraLibLiteralsPrimitives = [
  unaryPrimitive _literals_showInt32 int32 string Literals.showInt32,
  unaryPrimitive _literals_showString string string Literals.showString]

hydraLibMapsPrimitives :: (Ord m, Show m) => [PrimitiveFunction m]
hydraLibMapsPrimitives = [
  binaryPrimitive _optionals_map
    (function (variable "v1") (variable "v2"))
    (Prims.map (variable "k") (variable "v1"))
    (Prims.map (variable "k") (variable "v2"))
    Maps.map,
  unaryPrimitive _sets_size (set $ variable "a") int32 Sets.size]

hydraLibMathInt32Primitives :: Show m => [PrimitiveFunction m]
hydraLibMathInt32Primitives = [
  binaryPrimitive _math_add int32 int32 int32 Math.add,
  binaryPrimitive _math_div int32 int32 int32 Math.div,
  binaryPrimitive _math_mod int32 int32 int32 Math.mod,
  binaryPrimitive _math_mul int32 int32 int32 Math.mul,
  unaryPrimitive _math_neg int32 int32 Math.neg,
  binaryPrimitive _math_rem int32 int32 int32 Math.rem,
  binaryPrimitive _math_sub int32 int32 int32 Math.sub]

hydraLibOptionalsPrimitives :: Show m => [PrimitiveFunction m]
hydraLibOptionalsPrimitives = [
  binaryPrimitive _optionals_apply (optional $ function (variable "a") (variable "b")) (optional $ variable "a") (optional $ variable "b") Optionals.apply,
  binaryPrimitive _optionals_bind (optional $ variable "a") (function (variable "a") (optional $ variable "b")) (optional $ variable "b") Optionals.bind,
  binaryPrimitive _optionals_map (function (variable "a") (variable "b")) (optional $ variable "a") (optional $ variable "b") Optionals.map,
  unaryPrimitive _optionals_pure (variable "a") (optional $ variable "a") Optionals.pure]

hydraLibSetsPrimitives :: (Ord m, Show m) => [PrimitiveFunction m]
hydraLibSetsPrimitives = [
  binaryPrimitive _sets_contains (variable "a") (set $ variable "a") boolean Sets.contains,
  unaryPrimitive _sets_fromList (list $ variable "a") (set $ variable "a") Sets.fromList,
  binaryPrimitive _sets_insert (variable "a") (set $ variable "a") (set $ variable "a") Sets.insert,
  unaryPrimitive _sets_isEmpty (set $ variable "a") boolean Sets.isEmpty,
  binaryPrimitive _sets_map (function (variable "a") (variable "b")) (set $ variable "a") (set $ variable "b") Sets.map,
  binaryPrimitive _sets_remove (variable "a") (set $ variable "a") (set $ variable "a") Sets.remove,
  unaryPrimitive _sets_singleton (variable "a") (set $ variable "a") Sets.singleton,
  unaryPrimitive _sets_size (set $ variable "a") int32 Sets.size,
  unaryPrimitive _sets_toList (set $ variable "a") (list $ variable "a") Sets.toList]

hydraLibStringsPrimitives :: Show m => [PrimitiveFunction m]
hydraLibStringsPrimitives = [
  unaryPrimitive _strings_cat (list string) string Strings.cat,
  unaryPrimitive _strings_length string int32 Strings.length,
  binaryPrimitive _strings_splitOn string string (list string) Strings.splitOn,
  unaryPrimitive _strings_toLower string string Strings.toLower,
  unaryPrimitive _strings_toUpper string string Strings.toUpper]

standardPrimitives :: (Ord m, Show m) => [PrimitiveFunction m]
standardPrimitives =
     hydraLibFlowsPrimitives
  ++ hydraLibListsPrimitives
  ++ hydraLibLiteralsPrimitives
  ++ hydraLibMapsPrimitives
  ++ hydraLibMathInt32Primitives
  ++ hydraLibOptionalsPrimitives
  ++ hydraLibSetsPrimitives
  ++ hydraLibStringsPrimitives<|MERGE_RESOLUTION|>--- conflicted
+++ resolved
@@ -181,11 +181,7 @@
 _strings_toUpper = qname _hydra_lib_strings "toUpper"
 
 --hydraIoPrimitives = [
-<<<<<<< HEAD
---  unaryPrimitive _io_showTerm (variable "a) string
-=======
 --  unaryPrimitive _io_showTerm (variable "a) string 
->>>>>>> cb292d8a
 --  ]
 
 hydraLibFlowsPrimitives :: Show m => [PrimitiveFunction m]
