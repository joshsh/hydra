-- | Haskell implementations of hydra/lib/io primitives

module Hydra.Lib.Io (
  showTerm,
  showType,
<<<<<<< HEAD
=======
  hydraCore,
  termJsonCoder,
  termStringCoder
>>>>>>> 41a1d38e
) where

import Hydra.Kernel
import Hydra.Langs.Json.Coder
import Hydra.Dsl.Annotations
import Hydra.Langs.Json.Serde
import qualified Hydra.Langs.Json.Model as Json
import qualified Hydra.Dsl.Types as Types

import qualified Data.Map as M
import qualified Data.Maybe as Y


showTerm :: Term a -> String
showTerm term = fromFlow hydraCore $ coderEncode termStringCoder encoded
  where
    encoded = sigmaEncodeTerm $ rewriteTermMeta (const $ Kv M.empty) term

termJsonCoder :: Coder (Graph Kv) (Graph Kv) (Term Kv) Json.Value
termJsonCoder = fromFlow hydraCore $ jsonCoder $ Types.wrap _Term

termStringCoder :: Coder (Graph Kv) (Graph Kv) (Term Kv) String
termStringCoder = Coder mout min
  where
    mout term = jsonValueToString <$> coderEncode termJsonCoder term
    min s = case stringToJsonValue s of
      Left msg -> fail $ "failed to parse JSON value: " ++ msg
      Right v -> coderDecode termJsonCoder v

showType :: Ord a => Type a -> String
showType typ = fromFlow hydraCore $ coderEncode typeStringCoder encoded
  where
    encoded = epsilonEncodeType $ rewriteTypeMeta (const $ Kv M.empty) typ

typeJsonCoder :: Coder (Graph Kv) (Graph Kv) (Term Kv) Json.Value
typeJsonCoder = fromFlow hydraCore $ jsonCoder $ Types.wrap _Type

typeStringCoder :: Coder (Graph Kv) (Graph Kv) (Term Kv) String
typeStringCoder = Coder mout min
  where
    mout term = jsonValueToString <$> coderEncode typeJsonCoder term
    min s = case stringToJsonValue s of
      Left msg -> fail $ "failed to parse as JSON value: " ++ msg
      Right v -> coderDecode typeJsonCoder v<|MERGE_RESOLUTION|>--- conflicted
+++ resolved
@@ -3,12 +3,9 @@
 module Hydra.Lib.Io (
   showTerm,
   showType,
-<<<<<<< HEAD
-=======
   hydraCore,
   termJsonCoder,
   termStringCoder
->>>>>>> 41a1d38e
 ) where
 
 import Hydra.Kernel
