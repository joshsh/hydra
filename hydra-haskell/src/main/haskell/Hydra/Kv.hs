-- | Functions for working with Kv, the default annotation type in Hydra

module Hydra.Kv where

import Hydra.Basics
import Hydra.Strip
import Hydra.Core
import Hydra.Compute
import Hydra.Extras
import Hydra.Graph
import Hydra.CoreDecoding
import Hydra.CoreEncoding
import Hydra.Mantle
import Hydra.Rewriting
import Hydra.Tier1
import Hydra.Tier2
import qualified Hydra.Dsl.Expect as Expect
import qualified Hydra.Dsl.Terms as Terms

import qualified Data.List as L
import qualified Data.Map as M
import qualified Data.Set as S
import qualified Data.Maybe as Y


key_classes = "classes" :: String

aggregateAnnotations :: (x -> Maybe (Annotated x)) -> x -> Kv
aggregateAnnotations getAnn t = Kv $ M.fromList $ L.concat $ toPairs [] t
  where
    toPairs rest t = case getAnn t of
      Nothing -> rest
      Just (Annotated t' (Kv other)) -> toPairs ((M.toList other):rest) t'

failOnFlag :: String -> String -> Flow s ()
failOnFlag flag msg = do
  val <- hasFlag flag
  if val
    then fail msg
    else pure ()

getAttr :: String -> Flow s (Maybe (Term))
getAttr key = Flow q
  where
    q s0 t0 = FlowState (Just $ M.lookup key $ traceOther t0) s0 t0

getAttrWithDefault :: String -> Term -> Flow s (Term)
getAttrWithDefault key def = Y.fromMaybe def <$> getAttr key

<<<<<<< HEAD
getDescription :: Kv -> Flow Graph (Y.Maybe String)
=======
getDescription :: Kv -> Flow (Graph) (Y.Maybe String)
>>>>>>> b6d7a84c
getDescription kv = case getAnnotation kvDescription kv of
  Nothing -> pure Nothing
  Just term -> case term of
    TermLiteral (LiteralString s) -> pure $ Just s
    _ -> fail $ "unexpected value for " ++ show kvDescription ++ ": " ++ show term

getTermAnnotation :: String -> Term -> Y.Maybe (Term)
getTermAnnotation key = getAnnotation key . termAnnotationInternal

<<<<<<< HEAD
getTermDescription :: Term -> Flow Graph (Y.Maybe String)
getTermDescription = getDescription . termAnnotationInternal

getType :: Kv -> Flow Graph (Y.Maybe Type)
=======
getTermDescription :: Term -> Flow (Graph) (Y.Maybe String)
getTermDescription = getDescription . termAnnotationInternal

getType :: Kv -> Flow (Graph) (Y.Maybe (Type))
>>>>>>> b6d7a84c
getType kv = case getAnnotation kvType kv of
  Nothing -> pure Nothing
  Just dat -> Just <$> coreDecodeType dat

getTypeAnnotation :: String -> Type -> Y.Maybe (Term)
getTypeAnnotation key = getAnnotation key . typeAnnotationInternal

<<<<<<< HEAD
getTypeClasses :: Type -> Flow Graph (M.Map Name (S.Set TypeClass))
=======
getTypeClasses :: Type -> Flow (Graph) (M.Map Name (S.Set TypeClass))
>>>>>>> b6d7a84c
getTypeClasses typ = case getTypeAnnotation key_classes typ of
    Nothing -> pure M.empty
    Just term -> Expect.map coreDecodeName (Expect.set decodeClass) term
  where
    decodeClass term = Expect.unitVariant _TypeClass term >>= \fn -> Y.maybe
      (unexpected "type class" $ show term) pure $ M.lookup fn byName
    byName = M.fromList [(_TypeClass_equality, TypeClassEquality), (_TypeClass_ordering, TypeClassOrdering)]

<<<<<<< HEAD
getTypeDescription :: Type -> Flow Graph (Y.Maybe String)
=======
getTypeDescription :: Type -> Flow (Graph) (Y.Maybe String)
>>>>>>> b6d7a84c
getTypeDescription = getDescription . typeAnnotationInternal

hasFlag :: String -> Flow s Bool
hasFlag flag = getAttrWithDefault flag (Terms.boolean False) >>= Expect.boolean

kvAnnotationClass :: AnnotationClass
kvAnnotationClass = AnnotationClass {
    annotationClassDefault = Kv M.empty,
    annotationClassEqual = (==),
    annotationClassCompare = \m1 m2 -> toComparison $ m1 `compare` m2,
    annotationClassShow = show,
    annotationClassRead = read,

    -- TODO: simplify
    annotationClassTermAnnotation = termAnnotationInternal,
    annotationClassTypeAnnotation = typeAnnotationInternal,
    annotationClassTermDescription = getTermDescription,
    annotationClassTypeDescription = getTypeDescription,
    annotationClassTypeClasses = getTypeClasses,
    annotationClassTermType = pure . getTermType,
    --annotationClassTermType = getType . termAnnotationInternal,
    annotationClassSetTermDescription = setTermDescription,
    annotationClassSetTermType = setTermType,
    annotationClassSetTypeClasses = setTypeClasses,
    annotationClassTypeOf = getType,
    annotationClassSetTypeOf = setType}
  where
    toComparison c = case c of
      LT -> ComparisonLessThan
      EQ -> ComparisonEqualTo
      GT -> ComparisonGreaterThan

kvDescription :: String
kvDescription = "description"

kvType :: String
kvType = "type"

-- | Return a zero-indexed counter for the given key: 0, 1, 2, ...
nextCount :: String -> Flow s Int
nextCount attrName = do
  count <- getAttrWithDefault attrName (Terms.int32 0) >>= Expect.int32
  putAttr attrName (Terms.int32 $ count + 1)
  return count

resetCount :: String -> Flow s ()
resetCount attrName = do
  putAttr attrName (Terms.int32 0)
  return ()

normalizeTermAnnotations :: Term -> Term
normalizeTermAnnotations term = if M.null (kvAnnotations kv)
    then stripped
    else TermAnnotated $ Annotated stripped kv
  where
    kv = termAnnotationInternal term
    stripped = stripTerm term

normalizeTypeAnnotations :: Type -> Type
normalizeTypeAnnotations typ = if M.null (kvAnnotations kv)
    then stripped
    else TypeAnnotated $ Annotated stripped kv
  where
    kv = typeAnnotationInternal typ
    stripped = stripType typ

putAttr :: String -> Term -> Flow s ()
putAttr key val = Flow q
  where
    q s0 t0 = FlowState (Just ()) s0 (t0 {traceOther = M.insert key val $ traceOther t0})

setAnnotation :: String -> Y.Maybe (Term) -> Kv -> Kv
setAnnotation key val (Kv m) = Kv $ M.alter (const val) key m

setDescription :: Y.Maybe String -> Kv -> Kv
setDescription d = setAnnotation kvDescription (Terms.string <$> d)

setTermAnnotation :: String -> Y.Maybe (Term) -> Term -> Term
setTermAnnotation key val term = if kv == Kv M.empty
    then term'
    else TermAnnotated $ Annotated term' kv
  where
    term' = stripTerm term
    kv = setAnnotation key val $ termAnnotationInternal term

setTermDescription :: Y.Maybe String -> Term -> Term
setTermDescription d = setTermAnnotation kvDescription (Terms.string <$> d)

<<<<<<< HEAD
-- TODO: temporary. Move this function out of Kv
setTermType :: Y.Maybe Type -> Term -> Term
setTermType mtyp term = case mtyp of
    Nothing -> withoutType term
    Just typ -> TermTyped $ TermWithType (withoutType term) typ
  where
    withoutType term = case term of
      TermAnnotated (Annotated term1 ann) -> TermAnnotated $ Annotated (withoutType term1) ann
      TermTyped (TermWithType term1 _) -> term1
      _ -> term

setType :: Y.Maybe Type -> Kv -> Kv
=======
setTermType :: Y.Maybe (Type) -> Term -> Term
setTermType d = setTermAnnotation kvType (coreEncodeType <$> d)

setType :: Y.Maybe (Type) -> Kv -> Kv
>>>>>>> b6d7a84c
setType mt = setAnnotation kvType (coreEncodeType <$> mt)

setTypeAnnotation :: String -> Y.Maybe (Term) -> Type -> Type
setTypeAnnotation key val typ = if kv == Kv M.empty
    then typ'
    else TypeAnnotated $ Annotated typ' kv
  where
    typ' = stripType typ
    kv = setAnnotation key val $ typeAnnotationInternal typ

setTypeClasses :: M.Map Name (S.Set TypeClass) -> Type -> Type
setTypeClasses m = setTypeAnnotation key_classes encoded
  where
    encoded = if M.null m
      then Nothing
      else Just $ Terms.map $ M.fromList (encodePair <$> M.toList m)
    encodePair (name, classes) = (coreEncodeName name, Terms.set $ S.fromList (encodeClass <$> (S.toList classes)))
    encodeClass tc = Terms.unitVariant _TypeClass $ case tc of
      TypeClassEquality -> _TypeClass_equality
      TypeClassOrdering -> _TypeClass_ordering

setTypeDescription :: Y.Maybe String -> Type -> Type
setTypeDescription d = setTypeAnnotation kvDescription (Terms.string <$> d)

termAnnotationInternal :: Term -> Kv
<<<<<<< HEAD
termAnnotationInternal = aggregateAnnotations getAnn
  where
    getAnn t = case t of
      TermAnnotated a -> Just a
      TermTyped (TermWithType t1 _) -> getAnn t1
      _ -> Nothing
=======
termAnnotationInternal = aggregateAnnotations $ \t -> case t of
  TermAnnotated a -> Just a
  _ -> Nothing
>>>>>>> b6d7a84c

typeAnnotationInternal :: Type -> Kv
typeAnnotationInternal = aggregateAnnotations $ \t -> case t of
  TypeAnnotated a -> Just a
  _ -> Nothing

whenFlag :: String -> Flow s a -> Flow s a -> Flow s a
whenFlag flag fthen felse = do
  b <- hasFlag flag
  if b
    then fthen
    else felse

-- TODO: move out of Kv and into Rewriting
unshadowVariables :: Term -> Term
unshadowVariables term = Y.fromJust $ flowStateValue $ unFlow (rewriteTermM rewrite (pure . id) term) (S.empty, M.empty) emptyTrace
  where
    rewrite recurse term = do
      (reserved, subst) <- getState
      case term of
        TermVariable v -> pure $ TermVariable $ Y.fromMaybe v $ M.lookup v subst
        TermFunction (FunctionLambda (Lambda v body)) -> if S.member v reserved
          then do
            v' <- freshName
            putState (S.insert v' reserved, M.insert v v' subst)
            body' <- recurse body
            putState (reserved, subst)
            pure $ TermFunction $ FunctionLambda $ Lambda v' body'
          else do
            putState (S.insert v reserved, subst)
            body' <- recurse body
            return $ TermFunction $ FunctionLambda $ Lambda v body'
        _ -> recurse term
    freshName = (\n -> Name $ "s" ++ show n) <$> nextCount "unshadow"<|MERGE_RESOLUTION|>--- conflicted
+++ resolved
@@ -47,11 +47,7 @@
 getAttrWithDefault :: String -> Term -> Flow s (Term)
 getAttrWithDefault key def = Y.fromMaybe def <$> getAttr key
 
-<<<<<<< HEAD
 getDescription :: Kv -> Flow Graph (Y.Maybe String)
-=======
-getDescription :: Kv -> Flow (Graph) (Y.Maybe String)
->>>>>>> b6d7a84c
 getDescription kv = case getAnnotation kvDescription kv of
   Nothing -> pure Nothing
   Just term -> case term of
@@ -61,17 +57,10 @@
 getTermAnnotation :: String -> Term -> Y.Maybe (Term)
 getTermAnnotation key = getAnnotation key . termAnnotationInternal
 
-<<<<<<< HEAD
 getTermDescription :: Term -> Flow Graph (Y.Maybe String)
 getTermDescription = getDescription . termAnnotationInternal
 
 getType :: Kv -> Flow Graph (Y.Maybe Type)
-=======
-getTermDescription :: Term -> Flow (Graph) (Y.Maybe String)
-getTermDescription = getDescription . termAnnotationInternal
-
-getType :: Kv -> Flow (Graph) (Y.Maybe (Type))
->>>>>>> b6d7a84c
 getType kv = case getAnnotation kvType kv of
   Nothing -> pure Nothing
   Just dat -> Just <$> coreDecodeType dat
@@ -79,11 +68,7 @@
 getTypeAnnotation :: String -> Type -> Y.Maybe (Term)
 getTypeAnnotation key = getAnnotation key . typeAnnotationInternal
 
-<<<<<<< HEAD
 getTypeClasses :: Type -> Flow Graph (M.Map Name (S.Set TypeClass))
-=======
-getTypeClasses :: Type -> Flow (Graph) (M.Map Name (S.Set TypeClass))
->>>>>>> b6d7a84c
 getTypeClasses typ = case getTypeAnnotation key_classes typ of
     Nothing -> pure M.empty
     Just term -> Expect.map coreDecodeName (Expect.set decodeClass) term
@@ -92,11 +77,7 @@
       (unexpected "type class" $ show term) pure $ M.lookup fn byName
     byName = M.fromList [(_TypeClass_equality, TypeClassEquality), (_TypeClass_ordering, TypeClassOrdering)]
 
-<<<<<<< HEAD
 getTypeDescription :: Type -> Flow Graph (Y.Maybe String)
-=======
-getTypeDescription :: Type -> Flow (Graph) (Y.Maybe String)
->>>>>>> b6d7a84c
 getTypeDescription = getDescription . typeAnnotationInternal
 
 hasFlag :: String -> Flow s Bool
@@ -185,7 +166,6 @@
 setTermDescription :: Y.Maybe String -> Term -> Term
 setTermDescription d = setTermAnnotation kvDescription (Terms.string <$> d)
 
-<<<<<<< HEAD
 -- TODO: temporary. Move this function out of Kv
 setTermType :: Y.Maybe Type -> Term -> Term
 setTermType mtyp term = case mtyp of
@@ -197,13 +177,6 @@
       TermTyped (TermWithType term1 _) -> term1
       _ -> term
 
-setType :: Y.Maybe Type -> Kv -> Kv
-=======
-setTermType :: Y.Maybe (Type) -> Term -> Term
-setTermType d = setTermAnnotation kvType (coreEncodeType <$> d)
-
-setType :: Y.Maybe (Type) -> Kv -> Kv
->>>>>>> b6d7a84c
 setType mt = setAnnotation kvType (coreEncodeType <$> mt)
 
 setTypeAnnotation :: String -> Y.Maybe (Term) -> Type -> Type
@@ -229,18 +202,12 @@
 setTypeDescription d = setTypeAnnotation kvDescription (Terms.string <$> d)
 
 termAnnotationInternal :: Term -> Kv
-<<<<<<< HEAD
 termAnnotationInternal = aggregateAnnotations getAnn
   where
     getAnn t = case t of
       TermAnnotated a -> Just a
       TermTyped (TermWithType t1 _) -> getAnn t1
       _ -> Nothing
-=======
-termAnnotationInternal = aggregateAnnotations $ \t -> case t of
-  TermAnnotated a -> Just a
-  _ -> Nothing
->>>>>>> b6d7a84c
 
 typeAnnotationInternal :: Type -> Kv
 typeAnnotationInternal = aggregateAnnotations $ \t -> case t of
