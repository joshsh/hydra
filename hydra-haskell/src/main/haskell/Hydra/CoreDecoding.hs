module Hydra.CoreDecoding (
  decodeLiteralType,
  decodeFieldType,
  decodeFieldTypes,
  decodeFloatType,
  decodeFunctionType,
  decodeIntegerType,
  decodeMapType,
  decodeRowType,
  decodeString,
  decodeType,
  decodeLambdaType,
  elementAsTypedTerm,
  fieldTypes,
  requireRecordType,
  requireType,
  requireUnionType,
  ) where

import Hydra.Common
import Hydra.Core
import Hydra.Mantle
import Hydra.Module
import Hydra.Lexical
import Hydra.Monads
<<<<<<< HEAD
=======
import qualified Hydra.Impl.Haskell.Dsl.Terms as Terms
import qualified Hydra.Impl.Haskell.Dsl.Types as Types
>>>>>>> a861d7dd

import qualified Control.Monad as CM
import qualified Data.List as L
import qualified Data.Map as M


decodeApplicationType :: Show m => Term m -> GraphFlow m (ApplicationType m)
decodeApplicationType = matchRecord $ \m -> ApplicationType
  <$> getField m _ApplicationType_function decodeType
  <*> getField m _ApplicationType_argument decodeType

decodeElement :: Show m => Term m -> GraphFlow m Name
decodeElement term = case stripTerm term of
  TermElement name -> pure name
  _ -> unexpected "element" term

decodeFieldType :: Show m => Term m -> GraphFlow m (FieldType m)
decodeFieldType = matchRecord $ \m -> FieldType
  <$> (FieldName <$> getField m _FieldType_name decodeString)
  <*> getField m _FieldType_type decodeType

decodeFieldTypes :: Show m => Term m -> GraphFlow m [FieldType m]
decodeFieldTypes term = case stripTerm term of
  TermList els -> CM.mapM decodeFieldType els
  _ -> unexpected "list" term

decodeFloatType :: Show m => Term m -> GraphFlow m FloatType
decodeFloatType = matchEnum [
  (_FloatType_bigfloat, FloatTypeBigfloat),
  (_FloatType_float32, FloatTypeFloat32),
  (_FloatType_float64, FloatTypeFloat64)]

decodeFunctionType :: Show m => Term m -> GraphFlow m (FunctionType m)
decodeFunctionType = matchRecord $ \m -> FunctionType
  <$> getField m _FunctionType_domain decodeType
  <*> getField m _FunctionType_codomain decodeType

decodeIntegerType :: Show m => Term m -> GraphFlow m IntegerType
decodeIntegerType = matchEnum [
  (_IntegerType_bigint, IntegerTypeBigint),
  (_IntegerType_int8, IntegerTypeInt8),
  (_IntegerType_int16, IntegerTypeInt16),
  (_IntegerType_int32, IntegerTypeInt32),
  (_IntegerType_int64, IntegerTypeInt64),
  (_IntegerType_uint8, IntegerTypeUint8),
  (_IntegerType_uint16, IntegerTypeUint16),
  (_IntegerType_uint32, IntegerTypeUint32),
  (_IntegerType_uint64, IntegerTypeUint64)]

decodeLambdaType :: Show m => Term m -> GraphFlow m (LambdaType m)
decodeLambdaType = matchRecord $ \m -> LambdaType
  <$> (VariableType <$> getField m _LambdaType_parameter decodeString)
  <*> getField m _LambdaType_body decodeType

decodeLiteralType :: Show m => Term m -> GraphFlow m LiteralType
decodeLiteralType = matchUnion [
  matchUnitField _LiteralType_binary LiteralTypeBinary,
  matchUnitField _LiteralType_boolean LiteralTypeBoolean,
  (_LiteralType_float, fmap LiteralTypeFloat . decodeFloatType),
  (_LiteralType_integer, fmap LiteralTypeInteger . decodeIntegerType),
  matchUnitField _LiteralType_string LiteralTypeString]

decodeMapType :: Show m => Term m -> GraphFlow m (MapType m)
decodeMapType = matchRecord $ \m -> MapType
  <$> getField m _MapType_keys decodeType
  <*> getField m _MapType_values decodeType

decodeRowType :: Show m => Term m -> GraphFlow m (RowType m)
decodeRowType = matchRecord $ \m -> RowType
  <$> (Name <$> getField m _RowType_typeName decodeString)
  <*> getField m _RowType_extends (Terms.expectOptional (\term -> Name <$> Terms.expectString term))
  <*> getField m _RowType_fields decodeFieldTypes

decodeString :: Show m => Term m -> GraphFlow m String
decodeString = Terms.expectString . stripTerm

decodeType :: Show m => Term m -> GraphFlow m (Type m)
decodeType dat = case dat of
  TermElement name -> pure $ TypeNominal name
  TermAnnotated (Annotated term ann) -> (\t -> TypeAnnotated $ Annotated t ann) <$> decodeType term
  _ -> matchUnion [
--    (_Type_annotated, fmap TypeAnnotated . decodeAnnotated),
    (_Type_application, fmap TypeApplication . decodeApplicationType),
    (_Type_element, fmap TypeElement . decodeType),
    (_Type_function, fmap TypeFunction . decodeFunctionType),
    (_Type_lambda, fmap TypeLambda . decodeLambdaType),
    (_Type_list, fmap TypeList . decodeType),
    (_Type_literal, fmap TypeLiteral . decodeLiteralType),
    (_Type_map, fmap TypeMap . decodeMapType),
    (_Type_nominal, fmap TypeNominal . decodeElement),
    (_Type_optional, fmap TypeOptional . decodeType),
    (_Type_product, \(TermList types) -> TypeProduct <$> (CM.mapM decodeType types)),
    (_Type_record, fmap TypeRecord . decodeRowType),
    (_Type_set, fmap TypeSet . decodeType),
    (_Type_sum, \(TermList types) -> TypeSum <$> (CM.mapM decodeType types)),
    (_Type_union, fmap TypeUnion . decodeRowType),
    (_Type_variable, fmap (TypeVariable . VariableType) . decodeString)] dat

elementAsTypedTerm :: (Show m) => Element m -> GraphFlow m (TypedTerm m)
elementAsTypedTerm el = TypedTerm <$> decodeType (elementSchema el) <*> pure (elementData el)

fieldTypes :: Show m => Type m -> GraphFlow m (M.Map FieldName (Type m))
fieldTypes t = case stripType t of
    TypeRecord rt -> pure $ toMap $ rowTypeFields rt
    TypeUnion rt -> pure $ toMap $ rowTypeFields rt
    TypeElement et -> fieldTypes et
    TypeNominal name -> do
      withTrace ("field types of " ++ unName name) $ do
        el <- requireElement name
        decodeType (elementData el) >>= fieldTypes
    TypeLambda (LambdaType _ body) -> fieldTypes body
    _ -> unexpected "record or union type" t
  where
    toMap fields = M.fromList (toPair <$> fields)
    toPair (FieldType fname ftype) = (fname, ftype)

getField :: M.Map FieldName (Term m) -> FieldName -> (Term m -> GraphFlow m b) -> GraphFlow m b
getField m fname decode = case M.lookup fname m of
  Nothing -> fail $ "expected field " ++ show fname ++ " not found"
  Just val -> decode val

matchEnum :: Show m => [(FieldName, b)] -> Term m -> GraphFlow m b
matchEnum = matchUnion . fmap (uncurry matchUnitField)

matchRecord :: Show m => (M.Map FieldName (Term m) -> GraphFlow m b) -> Term m -> GraphFlow m b
matchRecord decode term = do
  term1 <- deref term
  case stripTerm term1 of
    TermRecord (Record _ fields) -> decode $ M.fromList $ fmap (\(Field fname val) -> (fname, val)) fields
    _ -> unexpected "record" term1

matchUnion :: Show m => [(FieldName, Term m -> GraphFlow m b)] -> Term m -> GraphFlow m b
matchUnion pairs term = do
    term1 <- deref term
    case stripTerm term1 of
      TermUnion (Union _ (Field fname val)) -> case M.lookup fname mapping of
        Nothing -> fail $ "no matching case for field " ++ show fname
        Just f -> f val
      _ -> unexpected ("union with one of {" ++ L.intercalate ", " (unFieldName . fst <$> pairs) ++ "}") term
  where
    mapping = M.fromList pairs

matchUnitField :: FieldName -> b -> (FieldName, a -> GraphFlow m b)
matchUnitField fname x = (fname, \_ -> pure x)

requireRecordType :: Show m => Bool -> Name -> GraphFlow m (RowType m)
requireRecordType infer = requireRowType "record" infer $ \t -> case t of
  TypeRecord rt -> Just rt
  _ -> Nothing

requireRowType :: Show m => String -> Bool -> (Type m -> Maybe (RowType m)) -> Name -> GraphFlow m (RowType m)
requireRowType label infer getter name = do
  t <- withSchemaContext $ requireType name
  case getter (rawType t) of
    Just rt -> if infer
      then case rowTypeExtends rt of
        Nothing -> return rt
        Just name' -> do
          rt' <- requireRowType label True getter name'
          return $ RowType name Nothing (rowTypeFields rt' ++ rowTypeFields rt)
      else return rt
    Nothing -> fail $ show name ++ " does not resolve to a " ++ label ++ " type: " ++ show t
  where
    rawType t = case t of
      TypeAnnotated (Annotated t' _) -> rawType t'
      TypeLambda (LambdaType _ body) -> rawType body -- Note: throwing away quantification here
      _ -> t

requireType :: Show m => Name -> GraphFlow m (Type m)
requireType name = withTrace "require type" $ do
  el <- requireElement name
  decodeType $ elementData el

requireUnionType :: Show m => Bool -> Name -> GraphFlow m (RowType m)
requireUnionType infer = requireRowType "union" infer $ \t -> case t of
  TypeUnion rt -> Just rt
  _ -> Nothing<|MERGE_RESOLUTION|>--- conflicted
+++ resolved
@@ -15,6 +15,8 @@
   requireRecordType,
   requireType,
   requireUnionType,
+  typeDependencies,
+  typeDependencyNames,
   ) where
 
 import Hydra.Common
@@ -23,15 +25,13 @@
 import Hydra.Module
 import Hydra.Lexical
 import Hydra.Monads
-<<<<<<< HEAD
-=======
+import Hydra.Rewriting
 import qualified Hydra.Impl.Haskell.Dsl.Terms as Terms
-import qualified Hydra.Impl.Haskell.Dsl.Types as Types
->>>>>>> a861d7dd
 
 import qualified Control.Monad as CM
 import qualified Data.List as L
 import qualified Data.Map as M
+import qualified Data.Set as S
 
 
 decodeApplicationType :: Show m => Term m -> GraphFlow m (ApplicationType m)
@@ -204,4 +204,33 @@
 requireUnionType :: Show m => Bool -> Name -> GraphFlow m (RowType m)
 requireUnionType infer = requireRowType "union" infer $ \t -> case t of
   TypeUnion rt -> Just rt
-  _ -> Nothing+  _ -> Nothing
+
+typeDependencies :: Show m => Name -> GraphFlow m (M.Map Name (Type m))
+typeDependencies name = deps (S.fromList [name]) M.empty
+  where
+    deps seeds names = if S.null seeds
+        then return names
+        else do
+          pairs <- CM.mapM toPair $ S.toList seeds
+          let newNames = M.union names (M.fromList pairs)
+          let refs = L.foldl S.union S.empty (typeDependencyNames <$> (snd <$> pairs))
+          let visited = S.fromList $ M.keys names
+          let newSeeds = S.difference refs visited
+          deps newSeeds newNames
+      where
+        toPair name = do
+          typ <- requireType name
+          return (name, typ)
+
+    requireType name = do
+      withTrace ("type dependencies of " ++ unName name) $ do
+        el <- requireElement name
+        decodeType (elementData el)
+
+typeDependencyNames :: Type m -> S.Set Name
+typeDependencyNames = foldOverType TraversalOrderPre addNames S.empty
+  where
+    addNames names typ = case typ of
+      TypeNominal name -> S.insert name names
+      _ -> names