-- | Phantom types for use in model definitions

module Hydra.Phantoms where

import qualified Hydra.Compute as Compute
import qualified Hydra.Core as Core
import Data.List
import Data.Map
import Data.Set

newtype Case a = 
  Case {
    unCase :: Core.FieldName}
  deriving (Eq, Ord, Read, Show)

_Case = (Core.Name "hydra/phantoms.Case")

newtype Datum a = 
  Datum {
    unDatum :: (Core.Term Compute.Meta)}
  deriving (Eq, Ord, Read, Show)

_Datum = (Core.Name "hydra/phantoms.Datum")

data Definition a = 
  Definition {
    definitionName :: Core.Name,
    definitionDatum :: (Datum a)}
  deriving (Eq, Ord, Read, Show)

_Definition = (Core.Name "hydra/phantoms.Definition")

_Definition_name = (Core.FieldName "name")

_Definition_datum = (Core.FieldName "datum")

<<<<<<< HEAD
newtype Fld a = 
  Fld {
    unFld :: (Core.Field Compute.Meta)}
  deriving (Eq, Ord, Read, Show)

_Fld = (Core.Name "hydra/phantoms.Fld")

=======
>>>>>>> 1e621253
data Reference a = 
  Reference {}
  deriving (Eq, Ord, Read, Show)

_Reference = (Core.Name "hydra/phantoms.Reference")<|MERGE_RESOLUTION|>--- conflicted
+++ resolved
@@ -34,7 +34,6 @@
 
 _Definition_datum = (Core.FieldName "datum")
 
-<<<<<<< HEAD
 newtype Fld a = 
   Fld {
     unFld :: (Core.Field Compute.Meta)}
@@ -42,8 +41,6 @@
 
 _Fld = (Core.Name "hydra/phantoms.Fld")
 
-=======
->>>>>>> 1e621253
 data Reference a = 
   Reference {}
   deriving (Eq, Ord, Read, Show)
