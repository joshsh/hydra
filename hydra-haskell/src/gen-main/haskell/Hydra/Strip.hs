--- conflicted
+++ resolved
@@ -8,7 +8,6 @@
 import Data.Map as M
 import Data.Set as S
 
-<<<<<<< HEAD
 -- | Strip all annotations from a term, including first-class type annotations
 fullyStripTerm :: (Core.Term -> Core.Term)
 fullyStripTerm t = ((\x -> case x of
@@ -27,26 +26,6 @@
 stripType t = ((\x -> case x of
   Core.TypeAnnotated v74 -> (stripType (Core.annotatedSubject v74))
   _ -> t) t)
-=======
-skipAnnotations :: ((x -> Maybe (Core.Annotated x)) -> x -> x)
-skipAnnotations getAnn t =
-  let skip = (\t1 -> (\x -> case x of
-          Nothing -> t1
-          Just v71 -> (skip (Core.annotatedSubject v71))) (getAnn t1))
-  in (skip t)
-
--- | Strip all annotations from a term
-stripTerm :: (Core.Term -> Core.Term)
-stripTerm x = (skipAnnotations (\x -> case x of
-  Core.TermAnnotated v72 -> (Just v72)
-  _ -> Nothing) x)
-
--- | Strip all annotations from a type
-stripType :: (Core.Type -> Core.Type)
-stripType x = (skipAnnotations (\x -> case x of
-  Core.TypeAnnotated v73 -> (Just v73)
-  _ -> Nothing) x)
->>>>>>> b6d7a84c
 
 -- | Strip any top-level type lambdas from a type, extracting the (possibly nested) type body
 stripTypeParameters :: (Core.Type -> Core.Type)
