-- | Mapping of hydra/core constructs in a host language like Haskell or Java  to their native Hydra counterparts as terms.  This includes an implementation of LambdaGraph's epsilon encoding (types to terms).

module Hydra.CoreEncoding where

import qualified Hydra.Core as Core
import qualified Hydra.Lib.Lists as Lists
import qualified Hydra.Lib.Optionals as Optionals
import Data.Int
import Data.List as L
import Data.Map as M
import Data.Set as S

<<<<<<< HEAD
coreEncodeAnnotatedTerm :: (Core.Annotated Core.Term -> Core.Term)
=======
coreEncodeAnnotatedTerm :: (Core.Annotated (Core.Term) -> Core.Term)
>>>>>>> b6d7a84c
coreEncodeAnnotatedTerm a = (Core.TermAnnotated (Core.Annotated {
  Core.annotatedSubject = (coreEncodeTerm (Core.annotatedSubject a)),
  Core.annotatedAnnotation = (Core.annotatedAnnotation a)}))

<<<<<<< HEAD
coreEncodeAnnotatedType :: (Core.Annotated Core.Type -> Core.Term)
=======
coreEncodeAnnotatedType :: (Core.Annotated (Core.Type) -> Core.Term)
>>>>>>> b6d7a84c
coreEncodeAnnotatedType at = (Core.TermAnnotated (Core.Annotated {
  Core.annotatedSubject = (coreEncodeType (Core.annotatedSubject at)),
  Core.annotatedAnnotation = (Core.annotatedAnnotation at)}))

coreEncodeApplication :: (Core.Application -> Core.Term)
coreEncodeApplication app = (Core.TermRecord (Core.Record {
  Core.recordTypeName = (Core.Name "hydra/core.Application"),
  Core.recordFields = [
    Core.Field {
      Core.fieldName = (Core.FieldName "function"),
      Core.fieldTerm = (coreEncodeTerm (Core.applicationFunction app))},
    Core.Field {
      Core.fieldName = (Core.FieldName "argument"),
      Core.fieldTerm = (coreEncodeTerm (Core.applicationArgument app))}]}))

coreEncodeApplicationType :: (Core.ApplicationType -> Core.Term)
coreEncodeApplicationType at = (Core.TermRecord (Core.Record {
  Core.recordTypeName = (Core.Name "hydra/core.ApplicationType"),
  Core.recordFields = [
    Core.Field {
      Core.fieldName = (Core.FieldName "function"),
      Core.fieldTerm = (coreEncodeType (Core.applicationTypeFunction at))},
    Core.Field {
      Core.fieldName = (Core.FieldName "argument"),
      Core.fieldTerm = (coreEncodeType (Core.applicationTypeArgument at))}]}))

coreEncodeCaseStatement :: (Core.CaseStatement -> Core.Term)
coreEncodeCaseStatement cs = (Core.TermRecord (Core.Record {
  Core.recordTypeName = (Core.Name "hydra/core.CaseStatement"),
  Core.recordFields = [
    Core.Field {
      Core.fieldName = (Core.FieldName "typeName"),
      Core.fieldTerm = (coreEncodeName (Core.caseStatementTypeName cs))},
    Core.Field {
      Core.fieldName = (Core.FieldName "default"),
      Core.fieldTerm = (Core.TermOptional (Optionals.map coreEncodeTerm (Core.caseStatementDefault cs)))},
    Core.Field {
      Core.fieldName = (Core.FieldName "cases"),
      Core.fieldTerm = (Core.TermList (Lists.map coreEncodeField (Core.caseStatementCases cs)))}]}))

coreEncodeElimination :: (Core.Elimination -> Core.Term)
coreEncodeElimination x = case x of
  Core.EliminationList v0 -> (Core.TermUnion (Core.Injection {
    Core.injectionTypeName = (Core.Name "hydra/core.Elimination"),
    Core.injectionField = Core.Field {
      Core.fieldName = (Core.FieldName "list"),
      Core.fieldTerm = (coreEncodeTerm v0)}}))
  Core.EliminationOptional v1 -> (Core.TermUnion (Core.Injection {
    Core.injectionTypeName = (Core.Name "hydra/core.Elimination"),
    Core.injectionField = Core.Field {
      Core.fieldName = (Core.FieldName "optional"),
      Core.fieldTerm = (coreEncodeOptionalCases v1)}}))
  Core.EliminationProduct v2 -> (Core.TermUnion (Core.Injection {
    Core.injectionTypeName = (Core.Name "hydra/core.Elimination"),
    Core.injectionField = Core.Field {
      Core.fieldName = (Core.FieldName "product"),
      Core.fieldTerm = (coreEncodeTupleProjection v2)}}))
  Core.EliminationRecord v3 -> (Core.TermUnion (Core.Injection {
    Core.injectionTypeName = (Core.Name "hydra/core.Elimination"),
    Core.injectionField = Core.Field {
      Core.fieldName = (Core.FieldName "record"),
      Core.fieldTerm = (coreEncodeProjection v3)}}))
  Core.EliminationUnion v4 -> (Core.TermUnion (Core.Injection {
    Core.injectionTypeName = (Core.Name "hydra/core.Elimination"),
    Core.injectionField = Core.Field {
      Core.fieldName = (Core.FieldName "union"),
      Core.fieldTerm = (coreEncodeCaseStatement v4)}}))
  Core.EliminationWrap v5 -> (Core.TermUnion (Core.Injection {
    Core.injectionTypeName = (Core.Name "hydra/core.Elimination"),
    Core.injectionField = Core.Field {
      Core.fieldName = (Core.FieldName "wrap"),
      Core.fieldTerm = (coreEncodeName v5)}}))

coreEncodeField :: (Core.Field -> Core.Term)
coreEncodeField f = (Core.TermRecord (Core.Record {
  Core.recordTypeName = (Core.Name "hydra/core.Field"),
  Core.recordFields = [
    Core.Field {
      Core.fieldName = (Core.FieldName "name"),
      Core.fieldTerm = (Core.TermWrap (Core.Nominal {
        Core.nominalTypeName = (Core.Name "hydra/core.FieldName"),
        Core.nominalObject = (Core.TermLiteral (Core.LiteralString (Core.unFieldName (Core.fieldName f))))}))},
    Core.Field {
      Core.fieldName = (Core.FieldName "term"),
      Core.fieldTerm = (coreEncodeTerm (Core.fieldTerm f))}]}))

coreEncodeFieldName :: (Core.FieldName -> Core.Term)
coreEncodeFieldName fn = (Core.TermWrap (Core.Nominal {
  Core.nominalTypeName = (Core.Name "hydra/core.FieldName"),
  Core.nominalObject = (Core.TermLiteral (Core.LiteralString (Core.unFieldName fn)))}))

coreEncodeFieldType :: (Core.FieldType -> Core.Term)
coreEncodeFieldType ft = (Core.TermRecord (Core.Record {
  Core.recordTypeName = (Core.Name "hydra/core.FieldType"),
  Core.recordFields = [
    Core.Field {
      Core.fieldName = (Core.FieldName "name"),
      Core.fieldTerm = (coreEncodeFieldName (Core.fieldTypeName ft))},
    Core.Field {
      Core.fieldName = (Core.FieldName "type"),
      Core.fieldTerm = (coreEncodeType (Core.fieldTypeType ft))}]}))

coreEncodeFloatType :: (Core.FloatType -> Core.Term)
coreEncodeFloatType x = case x of
  Core.FloatTypeBigfloat -> (Core.TermUnion (Core.Injection {
    Core.injectionTypeName = (Core.Name "hydra/core.FloatType"),
    Core.injectionField = Core.Field {
      Core.fieldName = (Core.FieldName "bigfloat"),
      Core.fieldTerm = (Core.TermRecord (Core.Record {
        Core.recordTypeName = (Core.Name "hydra/core.Unit"),
        Core.recordFields = []}))}}))
  Core.FloatTypeFloat32 -> (Core.TermUnion (Core.Injection {
    Core.injectionTypeName = (Core.Name "hydra/core.FloatType"),
    Core.injectionField = Core.Field {
      Core.fieldName = (Core.FieldName "float32"),
      Core.fieldTerm = (Core.TermRecord (Core.Record {
        Core.recordTypeName = (Core.Name "hydra/core.Unit"),
        Core.recordFields = []}))}}))
  Core.FloatTypeFloat64 -> (Core.TermUnion (Core.Injection {
    Core.injectionTypeName = (Core.Name "hydra/core.FloatType"),
    Core.injectionField = Core.Field {
      Core.fieldName = (Core.FieldName "float64"),
      Core.fieldTerm = (Core.TermRecord (Core.Record {
        Core.recordTypeName = (Core.Name "hydra/core.Unit"),
        Core.recordFields = []}))}}))

coreEncodeFloatValue :: (Core.FloatValue -> Core.Term)
coreEncodeFloatValue x = case x of
  Core.FloatValueBigfloat v9 -> (Core.TermUnion (Core.Injection {
    Core.injectionTypeName = (Core.Name "hydra/core.FloatValue"),
    Core.injectionField = Core.Field {
      Core.fieldName = (Core.FieldName "bigfloat"),
      Core.fieldTerm = (Core.TermLiteral (Core.LiteralFloat (Core.FloatValueBigfloat v9)))}}))
  Core.FloatValueFloat32 v10 -> (Core.TermUnion (Core.Injection {
    Core.injectionTypeName = (Core.Name "hydra/core.FloatValue"),
    Core.injectionField = Core.Field {
      Core.fieldName = (Core.FieldName "float32"),
      Core.fieldTerm = (Core.TermLiteral (Core.LiteralFloat (Core.FloatValueFloat32 v10)))}}))
  Core.FloatValueFloat64 v11 -> (Core.TermUnion (Core.Injection {
    Core.injectionTypeName = (Core.Name "hydra/core.FloatValue"),
    Core.injectionField = Core.Field {
      Core.fieldName = (Core.FieldName "float64"),
      Core.fieldTerm = (Core.TermLiteral (Core.LiteralFloat (Core.FloatValueFloat64 v11)))}}))

coreEncodeFunction :: (Core.Function -> Core.Term)
coreEncodeFunction x = case x of
  Core.FunctionElimination v12 -> (Core.TermUnion (Core.Injection {
    Core.injectionTypeName = (Core.Name "hydra/core.Function"),
    Core.injectionField = Core.Field {
      Core.fieldName = (Core.FieldName "elimination"),
      Core.fieldTerm = (coreEncodeElimination v12)}}))
  Core.FunctionLambda v13 -> (Core.TermUnion (Core.Injection {
    Core.injectionTypeName = (Core.Name "hydra/core.Function"),
    Core.injectionField = Core.Field {
      Core.fieldName = (Core.FieldName "lambda"),
      Core.fieldTerm = (coreEncodeLambda v13)}}))
  Core.FunctionPrimitive v14 -> (Core.TermUnion (Core.Injection {
    Core.injectionTypeName = (Core.Name "hydra/core.Function"),
    Core.injectionField = Core.Field {
      Core.fieldName = (Core.FieldName "primitive"),
      Core.fieldTerm = (coreEncodeName v14)}}))

coreEncodeFunctionType :: (Core.FunctionType -> Core.Term)
coreEncodeFunctionType ft = (Core.TermRecord (Core.Record {
  Core.recordTypeName = (Core.Name "hydra/core.FunctionType"),
  Core.recordFields = [
    Core.Field {
      Core.fieldName = (Core.FieldName "domain"),
      Core.fieldTerm = (coreEncodeType (Core.functionTypeDomain ft))},
    Core.Field {
      Core.fieldName = (Core.FieldName "codomain"),
      Core.fieldTerm = (coreEncodeType (Core.functionTypeCodomain ft))}]}))

coreEncodeInjection :: (Core.Injection -> Core.Term)
coreEncodeInjection i = (Core.TermRecord (Core.Record {
  Core.recordTypeName = (Core.Name "hydra/core.Injection"),
  Core.recordFields = [
    Core.Field {
      Core.fieldName = (Core.FieldName "typeName"),
      Core.fieldTerm = (coreEncodeName (Core.injectionTypeName i))},
    Core.Field {
      Core.fieldName = (Core.FieldName "field"),
      Core.fieldTerm = (coreEncodeField (Core.injectionField i))}]}))

coreEncodeIntegerType :: (Core.IntegerType -> Core.Term)
coreEncodeIntegerType x = case x of
  Core.IntegerTypeBigint -> (Core.TermUnion (Core.Injection {
    Core.injectionTypeName = (Core.Name "hydra/core.IntegerType"),
    Core.injectionField = Core.Field {
      Core.fieldName = (Core.FieldName "bigint"),
      Core.fieldTerm = (Core.TermRecord (Core.Record {
        Core.recordTypeName = (Core.Name "hydra/core.Unit"),
        Core.recordFields = []}))}}))
  Core.IntegerTypeInt8 -> (Core.TermUnion (Core.Injection {
    Core.injectionTypeName = (Core.Name "hydra/core.IntegerType"),
    Core.injectionField = Core.Field {
      Core.fieldName = (Core.FieldName "int8"),
      Core.fieldTerm = (Core.TermRecord (Core.Record {
        Core.recordTypeName = (Core.Name "hydra/core.Unit"),
        Core.recordFields = []}))}}))
  Core.IntegerTypeInt16 -> (Core.TermUnion (Core.Injection {
    Core.injectionTypeName = (Core.Name "hydra/core.IntegerType"),
    Core.injectionField = Core.Field {
      Core.fieldName = (Core.FieldName "int16"),
      Core.fieldTerm = (Core.TermRecord (Core.Record {
        Core.recordTypeName = (Core.Name "hydra/core.Unit"),
        Core.recordFields = []}))}}))
  Core.IntegerTypeInt32 -> (Core.TermUnion (Core.Injection {
    Core.injectionTypeName = (Core.Name "hydra/core.IntegerType"),
    Core.injectionField = Core.Field {
      Core.fieldName = (Core.FieldName "int32"),
      Core.fieldTerm = (Core.TermRecord (Core.Record {
        Core.recordTypeName = (Core.Name "hydra/core.Unit"),
        Core.recordFields = []}))}}))
  Core.IntegerTypeInt64 -> (Core.TermUnion (Core.Injection {
    Core.injectionTypeName = (Core.Name "hydra/core.IntegerType"),
    Core.injectionField = Core.Field {
      Core.fieldName = (Core.FieldName "int64"),
      Core.fieldTerm = (Core.TermRecord (Core.Record {
        Core.recordTypeName = (Core.Name "hydra/core.Unit"),
        Core.recordFields = []}))}}))
  Core.IntegerTypeUint8 -> (Core.TermUnion (Core.Injection {
    Core.injectionTypeName = (Core.Name "hydra/core.IntegerType"),
    Core.injectionField = Core.Field {
      Core.fieldName = (Core.FieldName "uint8"),
      Core.fieldTerm = (Core.TermRecord (Core.Record {
        Core.recordTypeName = (Core.Name "hydra/core.Unit"),
        Core.recordFields = []}))}}))
  Core.IntegerTypeUint16 -> (Core.TermUnion (Core.Injection {
    Core.injectionTypeName = (Core.Name "hydra/core.IntegerType"),
    Core.injectionField = Core.Field {
      Core.fieldName = (Core.FieldName "uint16"),
      Core.fieldTerm = (Core.TermRecord (Core.Record {
        Core.recordTypeName = (Core.Name "hydra/core.Unit"),
        Core.recordFields = []}))}}))
  Core.IntegerTypeUint32 -> (Core.TermUnion (Core.Injection {
    Core.injectionTypeName = (Core.Name "hydra/core.IntegerType"),
    Core.injectionField = Core.Field {
      Core.fieldName = (Core.FieldName "uint32"),
      Core.fieldTerm = (Core.TermRecord (Core.Record {
        Core.recordTypeName = (Core.Name "hydra/core.Unit"),
        Core.recordFields = []}))}}))
  Core.IntegerTypeUint64 -> (Core.TermUnion (Core.Injection {
    Core.injectionTypeName = (Core.Name "hydra/core.IntegerType"),
    Core.injectionField = Core.Field {
      Core.fieldName = (Core.FieldName "uint64"),
      Core.fieldTerm = (Core.TermRecord (Core.Record {
        Core.recordTypeName = (Core.Name "hydra/core.Unit"),
        Core.recordFields = []}))}}))

coreEncodeIntegerValue :: (Core.IntegerValue -> Core.Term)
coreEncodeIntegerValue x = case x of
  Core.IntegerValueBigint v24 -> (Core.TermUnion (Core.Injection {
    Core.injectionTypeName = (Core.Name "hydra/core.IntegerValue"),
    Core.injectionField = Core.Field {
      Core.fieldName = (Core.FieldName "bigint"),
      Core.fieldTerm = (Core.TermLiteral (Core.LiteralInteger (Core.IntegerValueBigint v24)))}}))
  Core.IntegerValueInt8 v25 -> (Core.TermUnion (Core.Injection {
    Core.injectionTypeName = (Core.Name "hydra/core.IntegerValue"),
    Core.injectionField = Core.Field {
      Core.fieldName = (Core.FieldName "int8"),
      Core.fieldTerm = (Core.TermLiteral (Core.LiteralInteger (Core.IntegerValueInt8 v25)))}}))
  Core.IntegerValueInt16 v26 -> (Core.TermUnion (Core.Injection {
    Core.injectionTypeName = (Core.Name "hydra/core.IntegerValue"),
    Core.injectionField = Core.Field {
      Core.fieldName = (Core.FieldName "int16"),
      Core.fieldTerm = (Core.TermLiteral (Core.LiteralInteger (Core.IntegerValueInt16 v26)))}}))
  Core.IntegerValueInt32 v27 -> (Core.TermUnion (Core.Injection {
    Core.injectionTypeName = (Core.Name "hydra/core.IntegerValue"),
    Core.injectionField = Core.Field {
      Core.fieldName = (Core.FieldName "int32"),
      Core.fieldTerm = (Core.TermLiteral (Core.LiteralInteger (Core.IntegerValueInt32 v27)))}}))
  Core.IntegerValueInt64 v28 -> (Core.TermUnion (Core.Injection {
    Core.injectionTypeName = (Core.Name "hydra/core.IntegerValue"),
    Core.injectionField = Core.Field {
      Core.fieldName = (Core.FieldName "int64"),
      Core.fieldTerm = (Core.TermLiteral (Core.LiteralInteger (Core.IntegerValueInt64 v28)))}}))
  Core.IntegerValueUint8 v29 -> (Core.TermUnion (Core.Injection {
    Core.injectionTypeName = (Core.Name "hydra/core.IntegerValue"),
    Core.injectionField = Core.Field {
      Core.fieldName = (Core.FieldName "uint8"),
      Core.fieldTerm = (Core.TermLiteral (Core.LiteralInteger (Core.IntegerValueUint8 v29)))}}))
  Core.IntegerValueUint16 v30 -> (Core.TermUnion (Core.Injection {
    Core.injectionTypeName = (Core.Name "hydra/core.IntegerValue"),
    Core.injectionField = Core.Field {
      Core.fieldName = (Core.FieldName "uint16"),
      Core.fieldTerm = (Core.TermLiteral (Core.LiteralInteger (Core.IntegerValueUint16 v30)))}}))
  Core.IntegerValueUint32 v31 -> (Core.TermUnion (Core.Injection {
    Core.injectionTypeName = (Core.Name "hydra/core.IntegerValue"),
    Core.injectionField = Core.Field {
      Core.fieldName = (Core.FieldName "uint32"),
      Core.fieldTerm = (Core.TermLiteral (Core.LiteralInteger (Core.IntegerValueUint32 v31)))}}))
  Core.IntegerValueUint64 v32 -> (Core.TermUnion (Core.Injection {
    Core.injectionTypeName = (Core.Name "hydra/core.IntegerValue"),
    Core.injectionField = Core.Field {
      Core.fieldName = (Core.FieldName "uint64"),
      Core.fieldTerm = (Core.TermLiteral (Core.LiteralInteger (Core.IntegerValueUint64 v32)))}}))

coreEncodeLambda :: (Core.Lambda -> Core.Term)
coreEncodeLambda l = (Core.TermRecord (Core.Record {
  Core.recordTypeName = (Core.Name "hydra/core.Lambda"),
  Core.recordFields = [
    Core.Field {
      Core.fieldName = (Core.FieldName "parameter"),
      Core.fieldTerm = (coreEncodeName (Core.lambdaParameter l))},
    Core.Field {
      Core.fieldName = (Core.FieldName "body"),
      Core.fieldTerm = (coreEncodeTerm (Core.lambdaBody l))}]}))

coreEncodeLambdaType :: (Core.LambdaType -> Core.Term)
coreEncodeLambdaType lt = (Core.TermRecord (Core.Record {
  Core.recordTypeName = (Core.Name "hydra/core.LambdaType"),
  Core.recordFields = [
    Core.Field {
      Core.fieldName = (Core.FieldName "parameter"),
      Core.fieldTerm = (coreEncodeName (Core.lambdaTypeParameter lt))},
    Core.Field {
      Core.fieldName = (Core.FieldName "body"),
      Core.fieldTerm = (coreEncodeType (Core.lambdaTypeBody lt))}]}))

coreEncodeLiteral :: (Core.Literal -> Core.Term)
coreEncodeLiteral x = case x of
  Core.LiteralBinary v33 -> (Core.TermUnion (Core.Injection {
    Core.injectionTypeName = (Core.Name "hydra/core.Literal"),
    Core.injectionField = Core.Field {
      Core.fieldName = (Core.FieldName "binary"),
      Core.fieldTerm = (Core.TermLiteral (Core.LiteralBinary v33))}}))
  Core.LiteralBoolean v34 -> (Core.TermUnion (Core.Injection {
    Core.injectionTypeName = (Core.Name "hydra/core.Literal"),
    Core.injectionField = Core.Field {
      Core.fieldName = (Core.FieldName "boolean"),
      Core.fieldTerm = (Core.TermLiteral (Core.LiteralBoolean v34))}}))
  Core.LiteralFloat v35 -> (Core.TermUnion (Core.Injection {
    Core.injectionTypeName = (Core.Name "hydra/core.Literal"),
    Core.injectionField = Core.Field {
      Core.fieldName = (Core.FieldName "float"),
      Core.fieldTerm = (coreEncodeFloatValue v35)}}))
  Core.LiteralInteger v36 -> (Core.TermUnion (Core.Injection {
    Core.injectionTypeName = (Core.Name "hydra/core.Literal"),
    Core.injectionField = Core.Field {
      Core.fieldName = (Core.FieldName "integer"),
      Core.fieldTerm = (coreEncodeIntegerValue v36)}}))
  Core.LiteralString v37 -> (Core.TermUnion (Core.Injection {
    Core.injectionTypeName = (Core.Name "hydra/core.Literal"),
    Core.injectionField = Core.Field {
      Core.fieldName = (Core.FieldName "string"),
      Core.fieldTerm = (Core.TermLiteral (Core.LiteralString v37))}}))

coreEncodeLiteralType :: (Core.LiteralType -> Core.Term)
coreEncodeLiteralType x = case x of
  Core.LiteralTypeBinary -> (Core.TermUnion (Core.Injection {
    Core.injectionTypeName = (Core.Name "hydra/core.LiteralType"),
    Core.injectionField = Core.Field {
      Core.fieldName = (Core.FieldName "binary"),
      Core.fieldTerm = (Core.TermRecord (Core.Record {
        Core.recordTypeName = (Core.Name "hydra/core.Unit"),
        Core.recordFields = []}))}}))
  Core.LiteralTypeBoolean -> (Core.TermUnion (Core.Injection {
    Core.injectionTypeName = (Core.Name "hydra/core.LiteralType"),
    Core.injectionField = Core.Field {
      Core.fieldName = (Core.FieldName "boolean"),
      Core.fieldTerm = (Core.TermRecord (Core.Record {
        Core.recordTypeName = (Core.Name "hydra/core.Unit"),
        Core.recordFields = []}))}}))
  Core.LiteralTypeFloat v40 -> (Core.TermUnion (Core.Injection {
    Core.injectionTypeName = (Core.Name "hydra/core.LiteralType"),
    Core.injectionField = Core.Field {
      Core.fieldName = (Core.FieldName "float"),
      Core.fieldTerm = (coreEncodeFloatType v40)}}))
  Core.LiteralTypeInteger v41 -> (Core.TermUnion (Core.Injection {
    Core.injectionTypeName = (Core.Name "hydra/core.LiteralType"),
    Core.injectionField = Core.Field {
      Core.fieldName = (Core.FieldName "integer"),
      Core.fieldTerm = (coreEncodeIntegerType v41)}}))
  Core.LiteralTypeString -> (Core.TermUnion (Core.Injection {
    Core.injectionTypeName = (Core.Name "hydra/core.LiteralType"),
    Core.injectionField = Core.Field {
      Core.fieldName = (Core.FieldName "string"),
      Core.fieldTerm = (Core.TermRecord (Core.Record {
        Core.recordTypeName = (Core.Name "hydra/core.Unit"),
        Core.recordFields = []}))}}))

coreEncodeMapType :: (Core.MapType -> Core.Term)
coreEncodeMapType mt = (Core.TermRecord (Core.Record {
  Core.recordTypeName = (Core.Name "hydra/core.MapType"),
  Core.recordFields = [
    Core.Field {
      Core.fieldName = (Core.FieldName "keys"),
      Core.fieldTerm = (coreEncodeType (Core.mapTypeKeys mt))},
    Core.Field {
      Core.fieldName = (Core.FieldName "values"),
      Core.fieldTerm = (coreEncodeType (Core.mapTypeValues mt))}]}))

coreEncodeName :: (Core.Name -> Core.Term)
coreEncodeName fn = (Core.TermWrap (Core.Nominal {
  Core.nominalTypeName = (Core.Name "hydra/core.Name"),
  Core.nominalObject = (Core.TermLiteral (Core.LiteralString (Core.unName fn)))}))

<<<<<<< HEAD
coreEncodeNominalTerm :: (Core.Nominal Core.Term -> Core.Term)
=======
coreEncodeNominalTerm :: (Core.Nominal (Core.Term) -> Core.Term)
>>>>>>> b6d7a84c
coreEncodeNominalTerm n = (Core.TermRecord (Core.Record {
  Core.recordTypeName = (Core.Name "hydra/core.Nominal"),
  Core.recordFields = [
    Core.Field {
      Core.fieldName = (Core.FieldName "typeName"),
      Core.fieldTerm = (coreEncodeName (Core.nominalTypeName n))},
    Core.Field {
      Core.fieldName = (Core.FieldName "object"),
      Core.fieldTerm = (coreEncodeTerm (Core.nominalObject n))}]}))

<<<<<<< HEAD
coreEncodeNominalType :: (Core.Nominal Core.Type -> Core.Term)
=======
coreEncodeNominalType :: (Core.Nominal (Core.Type) -> Core.Term)
>>>>>>> b6d7a84c
coreEncodeNominalType nt = (Core.TermRecord (Core.Record {
  Core.recordTypeName = (Core.Name "hydra/core.Nominal"),
  Core.recordFields = [
    Core.Field {
      Core.fieldName = (Core.FieldName "typeName"),
      Core.fieldTerm = (coreEncodeName (Core.nominalTypeName nt))},
    Core.Field {
      Core.fieldName = (Core.FieldName "object"),
      Core.fieldTerm = (coreEncodeType (Core.nominalObject nt))}]}))

coreEncodeOptionalCases :: (Core.OptionalCases -> Core.Term)
coreEncodeOptionalCases oc = (Core.TermRecord (Core.Record {
  Core.recordTypeName = (Core.Name "hydra/core.OptionalCases"),
  Core.recordFields = [
    Core.Field {
      Core.fieldName = (Core.FieldName "nothing"),
      Core.fieldTerm = (coreEncodeTerm (Core.optionalCasesNothing oc))},
    Core.Field {
      Core.fieldName = (Core.FieldName "just"),
      Core.fieldTerm = (coreEncodeTerm (Core.optionalCasesJust oc))}]}))

coreEncodeProjection :: (Core.Projection -> Core.Term)
coreEncodeProjection p = (Core.TermRecord (Core.Record {
  Core.recordTypeName = (Core.Name "hydra/core.Projection"),
  Core.recordFields = [
    Core.Field {
      Core.fieldName = (Core.FieldName "typeName"),
      Core.fieldTerm = (coreEncodeName (Core.projectionTypeName p))},
    Core.Field {
      Core.fieldName = (Core.FieldName "field"),
      Core.fieldTerm = (coreEncodeFieldName (Core.projectionField p))}]}))

coreEncodeRecord :: (Core.Record -> Core.Term)
coreEncodeRecord r = (Core.TermRecord (Core.Record {
  Core.recordTypeName = (Core.Name "hydra/core.Record"),
  Core.recordFields = [
    Core.Field {
      Core.fieldName = (Core.FieldName "typeName"),
      Core.fieldTerm = (coreEncodeName (Core.recordTypeName r))},
    Core.Field {
      Core.fieldName = (Core.FieldName "fields"),
      Core.fieldTerm = (Core.TermList (Lists.map coreEncodeField (Core.recordFields r)))}]}))

coreEncodeRowType :: (Core.RowType -> Core.Term)
coreEncodeRowType rt = (Core.TermRecord (Core.Record {
  Core.recordTypeName = (Core.Name "hydra/core.RowType"),
  Core.recordFields = [
    Core.Field {
      Core.fieldName = (Core.FieldName "typeName"),
      Core.fieldTerm = (coreEncodeName (Core.rowTypeTypeName rt))},
    Core.Field {
      Core.fieldName = (Core.FieldName "extends"),
      Core.fieldTerm = (Core.TermOptional (Optionals.map coreEncodeName (Core.rowTypeExtends rt)))},
    Core.Field {
      Core.fieldName = (Core.FieldName "fields"),
      Core.fieldTerm = (Core.TermList (Lists.map coreEncodeFieldType (Core.rowTypeFields rt)))}]}))

coreEncodeSum :: (Core.Sum -> Core.Term)
coreEncodeSum s = (Core.TermRecord (Core.Record {
  Core.recordTypeName = (Core.Name "hydra/core.Sum"),
  Core.recordFields = [
    Core.Field {
      Core.fieldName = (Core.FieldName "index"),
      Core.fieldTerm = (Core.TermLiteral (Core.LiteralInteger (Core.IntegerValueInt32 (Core.sumIndex s))))},
    Core.Field {
      Core.fieldName = (Core.FieldName "size"),
      Core.fieldTerm = (Core.TermLiteral (Core.LiteralInteger (Core.IntegerValueInt32 (Core.sumSize s))))},
    Core.Field {
      Core.fieldName = (Core.FieldName "term"),
      Core.fieldTerm = (coreEncodeTerm (Core.sumTerm s))}]}))

coreEncodeTerm :: (Core.Term -> Core.Term)
coreEncodeTerm x = case x of
  Core.TermAnnotated v43 -> (Core.TermUnion (Core.Injection {
    Core.injectionTypeName = (Core.Name "hydra/core.Term"),
    Core.injectionField = Core.Field {
      Core.fieldName = (Core.FieldName "annotated"),
      Core.fieldTerm = (coreEncodeAnnotatedTerm v43)}}))
  Core.TermApplication v44 -> (Core.TermUnion (Core.Injection {
    Core.injectionTypeName = (Core.Name "hydra/core.Term"),
    Core.injectionField = Core.Field {
      Core.fieldName = (Core.FieldName "application"),
      Core.fieldTerm = (coreEncodeApplication v44)}}))
  Core.TermFunction v45 -> (Core.TermUnion (Core.Injection {
    Core.injectionTypeName = (Core.Name "hydra/core.Term"),
    Core.injectionField = Core.Field {
      Core.fieldName = (Core.FieldName "function"),
      Core.fieldTerm = (coreEncodeFunction v45)}}))
  Core.TermLiteral v46 -> (Core.TermUnion (Core.Injection {
    Core.injectionTypeName = (Core.Name "hydra/core.Term"),
    Core.injectionField = Core.Field {
      Core.fieldName = (Core.FieldName "literal"),
      Core.fieldTerm = (coreEncodeLiteral v46)}}))
  Core.TermList v47 -> (Core.TermUnion (Core.Injection {
    Core.injectionTypeName = (Core.Name "hydra/core.Term"),
    Core.injectionField = Core.Field {
      Core.fieldName = (Core.FieldName "list"),
      Core.fieldTerm = (Core.TermList (Lists.map coreEncodeTerm v47))}}))
  Core.TermOptional v48 -> (Core.TermUnion (Core.Injection {
    Core.injectionTypeName = (Core.Name "hydra/core.Term"),
    Core.injectionField = Core.Field {
      Core.fieldName = (Core.FieldName "optional"),
      Core.fieldTerm = (Core.TermOptional (Optionals.map coreEncodeTerm v48))}}))
  Core.TermProduct v49 -> (Core.TermUnion (Core.Injection {
    Core.injectionTypeName = (Core.Name "hydra/core.Term"),
    Core.injectionField = Core.Field {
      Core.fieldName = (Core.FieldName "product"),
      Core.fieldTerm = (Core.TermList (Lists.map coreEncodeTerm v49))}}))
  Core.TermRecord v50 -> (Core.TermUnion (Core.Injection {
    Core.injectionTypeName = (Core.Name "hydra/core.Term"),
    Core.injectionField = Core.Field {
      Core.fieldName = (Core.FieldName "record"),
      Core.fieldTerm = (coreEncodeRecord v50)}}))
  Core.TermSum v51 -> (Core.TermUnion (Core.Injection {
    Core.injectionTypeName = (Core.Name "hydra/core.Term"),
    Core.injectionField = Core.Field {
      Core.fieldName = (Core.FieldName "sum"),
      Core.fieldTerm = (coreEncodeSum v51)}}))
  Core.TermUnion v52 -> (Core.TermUnion (Core.Injection {
    Core.injectionTypeName = (Core.Name "hydra/core.Term"),
    Core.injectionField = Core.Field {
      Core.fieldName = (Core.FieldName "union"),
      Core.fieldTerm = (coreEncodeInjection v52)}}))
  Core.TermVariable v53 -> (Core.TermUnion (Core.Injection {
    Core.injectionTypeName = (Core.Name "hydra/core.Term"),
    Core.injectionField = Core.Field {
      Core.fieldName = (Core.FieldName "variable"),
      Core.fieldTerm = (coreEncodeName v53)}}))
  Core.TermWrap v54 -> (Core.TermUnion (Core.Injection {
    Core.injectionTypeName = (Core.Name "hydra/core.Term"),
    Core.injectionField = Core.Field {
      Core.fieldName = (Core.FieldName "wrap"),
      Core.fieldTerm = (coreEncodeNominalTerm v54)}}))
  _ -> (Core.TermLiteral (Core.LiteralString "not implemented"))

coreEncodeTupleProjection :: (Core.TupleProjection -> Core.Term)
coreEncodeTupleProjection tp = (Core.TermRecord (Core.Record {
  Core.recordTypeName = (Core.Name "hydra/core.TupleProjection"),
  Core.recordFields = [
    Core.Field {
      Core.fieldName = (Core.FieldName "arity"),
      Core.fieldTerm = (Core.TermLiteral (Core.LiteralInteger (Core.IntegerValueInt32 (Core.tupleProjectionArity tp))))},
    Core.Field {
      Core.fieldName = (Core.FieldName "index"),
      Core.fieldTerm = (Core.TermLiteral (Core.LiteralInteger (Core.IntegerValueInt32 (Core.tupleProjectionIndex tp))))}]}))

coreEncodeType :: (Core.Type -> Core.Term)
coreEncodeType x = case x of
  Core.TypeAnnotated v55 -> (Core.TermAnnotated (Core.Annotated {
    Core.annotatedSubject = (coreEncodeType (Core.annotatedSubject v55)),
    Core.annotatedAnnotation = (Core.annotatedAnnotation v55)}))
  Core.TypeApplication v56 -> (Core.TermUnion (Core.Injection {
    Core.injectionTypeName = (Core.Name "hydra/core.Type"),
    Core.injectionField = Core.Field {
      Core.fieldName = (Core.FieldName "application"),
      Core.fieldTerm = (coreEncodeApplicationType v56)}}))
  Core.TypeFunction v57 -> (Core.TermUnion (Core.Injection {
    Core.injectionTypeName = (Core.Name "hydra/core.Type"),
    Core.injectionField = Core.Field {
      Core.fieldName = (Core.FieldName "function"),
      Core.fieldTerm = (coreEncodeFunctionType v57)}}))
  Core.TypeLambda v58 -> (Core.TermUnion (Core.Injection {
    Core.injectionTypeName = (Core.Name "hydra/core.Type"),
    Core.injectionField = Core.Field {
      Core.fieldName = (Core.FieldName "lambda"),
      Core.fieldTerm = (coreEncodeLambdaType v58)}}))
  Core.TypeList v59 -> (Core.TermUnion (Core.Injection {
    Core.injectionTypeName = (Core.Name "hydra/core.Type"),
    Core.injectionField = Core.Field {
      Core.fieldName = (Core.FieldName "list"),
      Core.fieldTerm = (coreEncodeType v59)}}))
  Core.TypeLiteral v60 -> (Core.TermUnion (Core.Injection {
    Core.injectionTypeName = (Core.Name "hydra/core.Type"),
    Core.injectionField = Core.Field {
      Core.fieldName = (Core.FieldName "literal"),
      Core.fieldTerm = (coreEncodeLiteralType v60)}}))
  Core.TypeMap v61 -> (Core.TermUnion (Core.Injection {
    Core.injectionTypeName = (Core.Name "hydra/core.Type"),
    Core.injectionField = Core.Field {
      Core.fieldName = (Core.FieldName "map"),
      Core.fieldTerm = (coreEncodeMapType v61)}}))
  Core.TypeOptional v62 -> (Core.TermUnion (Core.Injection {
    Core.injectionTypeName = (Core.Name "hydra/core.Type"),
    Core.injectionField = Core.Field {
      Core.fieldName = (Core.FieldName "optional"),
      Core.fieldTerm = (coreEncodeType v62)}}))
  Core.TypeProduct v63 -> (Core.TermUnion (Core.Injection {
    Core.injectionTypeName = (Core.Name "hydra/core.Type"),
    Core.injectionField = Core.Field {
      Core.fieldName = (Core.FieldName "product"),
      Core.fieldTerm = (Core.TermList (Lists.map coreEncodeType v63))}}))
  Core.TypeRecord v64 -> (Core.TermUnion (Core.Injection {
    Core.injectionTypeName = (Core.Name "hydra/core.Type"),
    Core.injectionField = Core.Field {
      Core.fieldName = (Core.FieldName "record"),
      Core.fieldTerm = (coreEncodeRowType v64)}}))
  Core.TypeSet v65 -> (Core.TermUnion (Core.Injection {
    Core.injectionTypeName = (Core.Name "hydra/core.Type"),
    Core.injectionField = Core.Field {
      Core.fieldName = (Core.FieldName "set"),
      Core.fieldTerm = (coreEncodeType v65)}}))
  Core.TypeStream v66 -> (Core.TermUnion (Core.Injection {
    Core.injectionTypeName = (Core.Name "hydra/core.Type"),
    Core.injectionField = Core.Field {
      Core.fieldName = (Core.FieldName "stream"),
      Core.fieldTerm = (coreEncodeType v66)}}))
  Core.TypeSum v67 -> (Core.TermUnion (Core.Injection {
    Core.injectionTypeName = (Core.Name "hydra/core.Type"),
    Core.injectionField = Core.Field {
      Core.fieldName = (Core.FieldName "sum"),
      Core.fieldTerm = (Core.TermList (Lists.map coreEncodeType v67))}}))
  Core.TypeUnion v68 -> (Core.TermUnion (Core.Injection {
    Core.injectionTypeName = (Core.Name "hydra/core.Type"),
    Core.injectionField = Core.Field {
      Core.fieldName = (Core.FieldName "union"),
      Core.fieldTerm = (coreEncodeRowType v68)}}))
  Core.TypeVariable v69 -> (Core.TermUnion (Core.Injection {
    Core.injectionTypeName = (Core.Name "hydra/core.Type"),
    Core.injectionField = Core.Field {
      Core.fieldName = (Core.FieldName "variable"),
      Core.fieldTerm = (coreEncodeName v69)}}))
  Core.TypeWrap v70 -> (Core.TermUnion (Core.Injection {
    Core.injectionTypeName = (Core.Name "hydra/core.Type"),
    Core.injectionField = Core.Field {
      Core.fieldName = (Core.FieldName "wrap"),
      Core.fieldTerm = (coreEncodeNominalType v70)}}))<|MERGE_RESOLUTION|>--- conflicted
+++ resolved
@@ -10,20 +10,12 @@
 import Data.Map as M
 import Data.Set as S
 
-<<<<<<< HEAD
 coreEncodeAnnotatedTerm :: (Core.Annotated Core.Term -> Core.Term)
-=======
-coreEncodeAnnotatedTerm :: (Core.Annotated (Core.Term) -> Core.Term)
->>>>>>> b6d7a84c
 coreEncodeAnnotatedTerm a = (Core.TermAnnotated (Core.Annotated {
   Core.annotatedSubject = (coreEncodeTerm (Core.annotatedSubject a)),
   Core.annotatedAnnotation = (Core.annotatedAnnotation a)}))
 
-<<<<<<< HEAD
 coreEncodeAnnotatedType :: (Core.Annotated Core.Type -> Core.Term)
-=======
-coreEncodeAnnotatedType :: (Core.Annotated (Core.Type) -> Core.Term)
->>>>>>> b6d7a84c
 coreEncodeAnnotatedType at = (Core.TermAnnotated (Core.Annotated {
   Core.annotatedSubject = (coreEncodeType (Core.annotatedSubject at)),
   Core.annotatedAnnotation = (Core.annotatedAnnotation at)}))
@@ -422,11 +414,7 @@
   Core.nominalTypeName = (Core.Name "hydra/core.Name"),
   Core.nominalObject = (Core.TermLiteral (Core.LiteralString (Core.unName fn)))}))
 
-<<<<<<< HEAD
 coreEncodeNominalTerm :: (Core.Nominal Core.Term -> Core.Term)
-=======
-coreEncodeNominalTerm :: (Core.Nominal (Core.Term) -> Core.Term)
->>>>>>> b6d7a84c
 coreEncodeNominalTerm n = (Core.TermRecord (Core.Record {
   Core.recordTypeName = (Core.Name "hydra/core.Nominal"),
   Core.recordFields = [
@@ -437,11 +425,7 @@
       Core.fieldName = (Core.FieldName "object"),
       Core.fieldTerm = (coreEncodeTerm (Core.nominalObject n))}]}))
 
-<<<<<<< HEAD
 coreEncodeNominalType :: (Core.Nominal Core.Type -> Core.Term)
-=======
-coreEncodeNominalType :: (Core.Nominal (Core.Type) -> Core.Term)
->>>>>>> b6d7a84c
 coreEncodeNominalType nt = (Core.TermRecord (Core.Record {
   Core.recordTypeName = (Core.Name "hydra/core.Nominal"),
   Core.recordFields = [
