--- conflicted
+++ resolved
@@ -27,17 +27,10 @@
       Compute.flowStateTrace = t}) v) (Compute.flowStateValue fs1) (Compute.flowStateState fs1) (Compute.flowStateTrace fs1))))
 
 -- | Get the annotated type of a given term, if any
-<<<<<<< HEAD
 getTermType :: (Core.Term -> Maybe Core.Type)
 getTermType x = case x of
   Core.TermAnnotated v1 -> (getTermType (Core.annotatedSubject v1))
   Core.TermTyped v2 -> (Just (Core.termWithTypeType v2))
-=======
-getTermType :: (Core.Term -> Maybe (Core.Type))
-getTermType term = case term of
-  Core.TermAnnotated a -> getTermType $ Core.annotatedSubject a
-  Core.TermTyped tt -> Just $ Core.termWithTypeType tt
->>>>>>> b6d7a84c
   _ -> Nothing
 
 -- | Set the state of a flow
@@ -50,13 +43,8 @@
     Compute.flowStateTrace = (Compute.flowStateTrace f1)}))
 
 -- | Get the annotated type of a given element, or fail if it is missing
-<<<<<<< HEAD
 requireElementType :: (Graph.Element -> Compute.Flow Graph.Graph Core.Type)
 requireElementType el =  
-=======
-requireElementType :: (Graph.Element -> Compute.Flow (Graph.Graph) (Core.Type))
-requireElementType el =
->>>>>>> b6d7a84c
   let withType = (\x -> case x of
           Nothing -> (Flows.fail (Strings.cat [
             "missing type annotation for element ",
@@ -64,22 +52,13 @@
           Just v3 -> (Flows.pure v3))
   in (withType (getTermType (Graph.elementData el)))
 
-<<<<<<< HEAD
+-- | Get the annotated type of a given term, or fail if it is missing
 requireTermType :: (Core.Term -> Compute.Flow Graph.Graph Core.Type)
 requireTermType x = (withType (getTermType x)) 
   where 
     withType = (\x -> case x of
       Nothing -> (Flows.fail "missing type annotation")
       Just v4 -> (Flows.pure v4))
-=======
--- | Get the annotated type of a given term, or fail if it is missing
-requireTermType :: (Core.Term -> Compute.Flow (Graph.Graph) (Core.Type))
-requireTermType term =
-  let withType = (\x -> case x of
-          Nothing -> (Flows.fail "missing type annotation")
-          Just v -> (Flows.pure v))
-  in withType $ getTermType term
->>>>>>> b6d7a84c
 
 -- | Fail if an actual value does not match an expected value
 unexpected :: (String -> String -> Compute.Flow s x)
